--- conflicted
+++ resolved
@@ -206,11 +206,7 @@
 
 # List of MFEM dependencies, that require the *_LIB variable to be non-empty
 MFEM_REQ_LIB_DEPS = SUPERLU METIS CONDUIT SIDRE LAPACK SUNDIALS MESQUITE\
-<<<<<<< HEAD
- SUITESPARSE STRUMPACK GECKO GNUTLS NETCDF PETSC MPFR PUMI OCCA UMPIRE
-=======
- SUITESPARSE STRUMPACK GECKO GNUTLS NETCDF PETSC MPFR PUMI OCCA RAJA
->>>>>>> e6359c7c
+ SUITESPARSE STRUMPACK GECKO GNUTLS NETCDF PETSC MPFR PUMI OCCA RAJA UMPIRE
 PETSC_ERROR_MSG = $(if $(PETSC_FOUND),,. PETSC config not found: $(PETSC_VARS))
 
 define mfem_check_dependency
