--- conflicted
+++ resolved
@@ -260,13 +260,8 @@
 #    With newer versions of SuiteSparse which include METIS header using 64-bit
 #    integers, the METIS header (with 32-bit indices, as used by mfem) needs to
 #    be before SuiteSparse.
-<<<<<<< HEAD
-set(MFEM_TPLS MPI_CXX OPENMP BLAS LAPACK METIS HYPRE SuiteSparse SUNDIALS PETSC
+set(MFEM_TPLS MPI_CXX BLAS LAPACK METIS HYPRE SuiteSparse SUNDIALS PETSC
     MESQUITE SuperLUDist STRUMPACK AXOM CONDUIT GECKO GNUTLS NETCDF MPFR POSIXCLOCKS
-=======
-set(MFEM_TPLS MPI_CXX BLAS LAPACK METIS HYPRE SuiteSparse SUNDIALS PETSC
-    MESQUITE SuperLUDist STRUMPACK AXOM GECKO GNUTLS NETCDF MPFR POSIXCLOCKS
->>>>>>> 08590991
     MFEMBacktrace ZLIB)
 # Add all *_FOUND libraries in the variable TPL_LIBRARIES.
 set(TPL_LIBRARIES "")
