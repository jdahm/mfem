--- conflicted
+++ resolved
@@ -40,16 +40,8 @@
    numBlocks(bOffsets.Size()-1),
    blockOffsets(bOffsets.GetData())
 {
-<<<<<<< HEAD
-   for (int i = 0; i < numBlocks; ++i)
-   {
-      tmp_block[i] =  new Vector((double *)data + blockOffsets[i],
-                                 blockOffsets[i+1] - blockOffsets[i]);
-   }
-=======
    blocks = new Vector[numBlocks];
    SetBlocks();
->>>>>>> 053480d4
 }
 
 //! Copy constructor
@@ -58,16 +50,8 @@
    numBlocks(v.numBlocks),
    blockOffsets(v.blockOffsets)
 {
-<<<<<<< HEAD
-   for (int i = 0; i < numBlocks; ++i)
-   {
-      tmp_block[i] =  new Vector((double *)data + blockOffsets[i],
-                                 blockOffsets[i+1] - blockOffsets[i]);
-   }
-=======
    blocks = new Vector[numBlocks];
    SetBlocks();
->>>>>>> 053480d4
 }
 
 //! View constructor
@@ -76,16 +60,8 @@
    numBlocks(bOffsets.Size()-1),
    blockOffsets(bOffsets.GetData())
 {
-<<<<<<< HEAD
-   for (int i = 0; i < numBlocks; ++i)
-   {
-      tmp_block[i] =  new Vector(data + blockOffsets[i],
-                                 blockOffsets[i+1] - blockOffsets[i]);
-   }
-=======
    blocks = new Vector[numBlocks];
    SetBlocks();
->>>>>>> 053480d4
 }
 
 void BlockVector::Update(double *data, const Array<int> & bOffsets)
@@ -105,10 +81,6 @@
 {
    if (OwnsData())
    {
-<<<<<<< HEAD
-      tmp_block[i] =  new Vector(data + blockOffsets[i],
-                                 blockOffsets[i+1] - blockOffsets[i]);
-=======
       // check if 'bOffsets' are the same as 'blockOffsets'
       if (bOffsets.Size() == numBlocks+1)
       {
@@ -119,7 +91,6 @@
             if (i == numBlocks) { return; }
          }
       }
->>>>>>> 053480d4
    }
    else
    {
@@ -155,11 +126,7 @@
          mfem_error("Size of Blocks don't match in BlockVector::operator=");
       }
 
-<<<<<<< HEAD
-   original.data.Copy(data);
-=======
    Vector::operator=(original.GetData());
->>>>>>> 053480d4
 
    return *this;
 }
@@ -173,28 +140,17 @@
 //! Destructor
 BlockVector::~BlockVector()
 {
-<<<<<<< HEAD
-   for (int i = 0; i < tmp_block.Size(); ++i)
-   {
-      delete tmp_block[i];
-   }
+   delete [] blocks;
 }
 
 Vector & BlockVector::GetBlock(int i)
 {
-   tmp_block[i]->NewDataAndSize((double *)data + blockOffsets[i],
-                                blockOffsets[i+1] - blockOffsets[i]);
-   return *(tmp_block[i]);
+   return blocks[i];
 }
 
 const Vector &  BlockVector::GetBlock(int i) const
 {
-   tmp_block[i]->NewDataAndSize((const double *)data + blockOffsets[i],
-                                blockOffsets[i+1] - blockOffsets[i]);
-   return *(tmp_block[i]);
-=======
-   delete [] blocks;
->>>>>>> 053480d4
+   return blocks[i];
 }
 
 void BlockVector::GetBlockView(int i, Vector & blockView)
