// Copyright (c) 2010, Lawrence Livermore National Security, LLC. Produced at
// the Lawrence Livermore National Laboratory. LLNL-CODE-443211. All Rights
// reserved. See file COPYRIGHT for details.
//
// This file is part of the MFEM library. For more information and source code
// availability see http://mfem.org.
//
// MFEM is free software; you can redistribute it and/or modify it under the
// terms of the GNU Lesser General Public License (as published by the Free
// Software Foundation) version 2.1 dated February 1999.


// Implementation of data types dense matrix, inverse dense matrix


#include "vector.hpp"
#include "matrix.hpp"
#include "densemat.hpp"
#include "../general/table.hpp"
#include "../general/globals.hpp"

#include <iostream>
#include <iomanip>
#include <limits>
#include <algorithm>
#include <cstdlib>
#if defined(_MSC_VER) && (_MSC_VER < 1800)
#include <float.h>
#define copysign _copysign
#endif


#ifdef MFEM_USE_LAPACK
extern "C" void
dgemm_(char *, char *, int *, int *, int *, double *, double *,
       int *, double *, int *, double *, double *, int *);
extern "C" void
dgetrf_(int *, int *, double *, int *, int *, int *);
extern "C" void
dgetrs_(char *, int *, int *, double *, int *, int *, double *, int *, int *);
extern "C" void
dgetri_(int *N, double *A, int *LDA, int *IPIV, double *WORK,
        int *LWORK, int *INFO);
extern "C" void
dsyevr_(char *JOBZ, char *RANGE, char *UPLO, int *N, double *A, int *LDA,
        double *VL, double *VU, int *IL, int *IU, double *ABSTOL, int *M,
        double *W, double *Z, int *LDZ, int *ISUPPZ, double *WORK, int *LWORK,
        int *IWORK, int *LIWORK, int *INFO);
extern "C" void
dsyev_(char *JOBZ, char *UPLO, int *N, double *A, int *LDA, double *W,
       double *WORK, int *LWORK, int *INFO);
extern "C" void
dgesvd_(char *JOBU, char *JOBVT, int *M, int *N, double *A, int *LDA,
        double *S, double *U, int *LDU, double *VT, int *LDVT, double *WORK,
        int *LWORK, int *INFO);
#endif


namespace mfem
{

using namespace std;

DenseMatrix::DenseMatrix() : Matrix(0), data() { }

DenseMatrix::DenseMatrix(const DenseMatrix &m) : Matrix(m.height, m.width)
{
<<<<<<< HEAD
   if (m.data.Size() > 0) { m.data.Copy(data); }
=======
   m.data.Copy(data);
>>>>>>> f87d3d8b
}

DenseMatrix::DenseMatrix(int s) : Matrix(s), data(s*s)
{
   MFEM_ASSERT(s >= 0, "invalid DenseMatrix size: " << s);
}

DenseMatrix::DenseMatrix(int m, int n) : Matrix(m, n), data(m*n)
{
   MFEM_ASSERT(m >= 0 && n >= 0,
               "invalid DenseMatrix size: " << m << " x " << n);
   // Init with zeros
   data = 0.;
}

DenseMatrix::DenseMatrix(const DenseMatrix &mat, char ch)
   : Matrix(mat.width, mat.height), data(mat.width * mat.height)
{
   const int size = height*width;
   if (size > 0)
   {
      for (int i = 0; i < height; i++)
         for (int j = 0; j < width; j++)
         {
            (*this)(i,j) = mat(j,i);
         }
   }
}

void DenseMatrix::SetSize(int h, int w)
{
   MFEM_ASSERT(h >= 0 && w >= 0,
               "invalid DenseMatrix size: " << h << " x " << w);
   if (Height() == h && Width() == w)
   {
      return;
   }

   height = h;
   width = w;

   data.SetSize(h*w);
   data = 0.;

}

double &DenseMatrix::Elem(int i, int j)
{
   return (*this)(i,j);
}

const double &DenseMatrix::Elem(int i, int j) const
{
   return (*this)(i,j);
}

void DenseMatrix::Mult(const double *x, double *y) const
{
   if (width == 0)
   {
      for (int row = 0; row < height; row++)
      {
         y[row] = 0.0;
      }
      return;
   }
   const double *d_col = data;
   double x_col = x[0];
   for (int row = 0; row < height; row++)
   {
      y[row] = x_col*d_col[row];
   }
   d_col += height;
   for (int col = 1; col < width; col++)
   {
      x_col = x[col];
      for (int row = 0; row < height; row++)
      {
         y[row] += x_col*d_col[row];
      }
      d_col += height;
   }
}

void DenseMatrix::Mult(const Vector &x, Vector &y) const
{
   MFEM_ASSERT(height == y.Size() && width == x.Size(),
               "incompatible dimensions");

   Mult((const double *)x, (double *)y);
}

double DenseMatrix::operator *(const DenseMatrix &m) const
{
   MFEM_ASSERT(Height() == m.Height() && Width() == m.Width(),
               "incompatible dimensions");

   int hw = height * width;
   double a = 0.0;
   for (int i = 0; i < hw; i++)
   {
      a += data[i] * m.data[i];
   }

   return a;
}

void DenseMatrix::MultTranspose(const double *x, double *y) const
{
   const double *d_col = data;
   for (int col = 0; col < width; col++)
   {
      double y_col = 0.0;
      for (int row = 0; row < height; row++)
      {
         y_col += x[row]*d_col[row];
      }
      y[col] = y_col;
      d_col += height;
   }
}

void DenseMatrix::MultTranspose(const Vector &x, Vector &y) const
{
   MFEM_ASSERT(height == x.Size() && width == y.Size(),
               "incompatible dimensions");

   MultTranspose((const double *)x, (double *)y);
}

void DenseMatrix::AddMult(const Vector &x, Vector &y) const
{
   MFEM_ASSERT(height == y.Size() && width == x.Size(),
               "incompatible dimensions");

   double *yp = y;
   const double *xp = x, *d_col = data;
   for (int col = 0; col < width; col++)
   {
      double x_col = xp[col];
      for (int row = 0; row < height; row++)
      {
         yp[row] += x_col*d_col[row];
      }
      d_col += height;
   }
}

void DenseMatrix::AddMultTranspose(const Vector &x, Vector &y) const
{
   MFEM_ASSERT(height == x.Size() && width == y.Size(),
               "incompatible dimensions");

   const double *d_col = data;
   for (int col = 0; col < width; col++)
   {
      double y_col = 0.0;
      for (int row = 0; row < height; row++)
      {
         y_col += x[row]*d_col[row];
      }
      y[col] += y_col;
      d_col += height;
   }
}

void DenseMatrix::AddMult_a(double a, const Vector &x, Vector &y) const
{
   MFEM_ASSERT(height == y.Size() && width == x.Size(),
               "incompatible dimensions");

   double *yp = y;
   const double *xp = x, *d_col = data;
   for (int col = 0; col < width; col++)
   {
      double x_col = a*xp[col];
      for (int row = 0; row < height; row++)
      {
         yp[row] += x_col*d_col[row];
      }
      d_col += height;
   }
}

void DenseMatrix::AddMultTranspose_a(double a, const Vector &x,
                                     Vector &y) const
{
   MFEM_ASSERT(height == x.Size() && width == y.Size(),
               "incompatible dimensions");

   const double *d_col = data;
   for (int col = 0; col < width; col++)
   {
      double y_col = 0.0;
      for (int row = 0; row < height; row++)
      {
         y_col += x[row]*d_col[row];
      }
      y[col] += a * y_col;
      d_col += height;
   }
}

double DenseMatrix::InnerProduct(const double *x, const double *y) const
{
   double prod = 0.0;

   for (int i = 0; i < height; i++)
   {
      double Axi = 0.0;
      for (int j = 0; j < width; j++)
      {
         Axi += (*this)(i,j) * x[j];
      }
      prod += y[i] * Axi;
   }

   return prod;
}

// LeftScaling this = diag(s) * this
void DenseMatrix::LeftScaling(const Vector & s)
{
   double * it_data = data;
   for (int j = 0; j < width; ++j)
      for (int i = 0; i < height; ++i)
      {
         *(it_data++) *= s(i);
      }
}

// InvLeftScaling this = diag(1./s) * this
void DenseMatrix::InvLeftScaling(const Vector & s)
{
   double * it_data = data;
   for (int j = 0; j < width; ++j)
      for (int i = 0; i < height; ++i)
      {
         *(it_data++) /= s(i);
      }
}

// RightScaling: this = this * diag(s);
void DenseMatrix::RightScaling(const Vector & s)
{
   double sj;
   double * it_data = data;
   for (int j = 0; j < width; ++j)
   {
      sj = s(j);
      for (int i = 0; i < height; ++i)
      {
         *(it_data++) *= sj;
      }
   }
}

// InvRightScaling: this = this * diag(1./s);
void DenseMatrix::InvRightScaling(const Vector & s)
{
   double sj;
   double * it_data = data;
   for (int j = 0; j < width; ++j)
   {
      sj = 1./s(j);
      for (int i = 0; i < height; ++i)
      {
         *(it_data++) *= sj;
      }
   }
}

// SymmetricScaling this = diag(sqrt(s)) * this * diag(sqrt(s))
void DenseMatrix::SymmetricScaling(const Vector & s)
{
   if (height != width || s.Size() != height)
   {
      mfem_error("DenseMatrix::SymmetricScaling");
   }

   double * ss = new double[width];
   const double * it_s = s.GetData();
   double * it_ss = ss;
   for ( const double * end_s = it_s + width; it_s != end_s; ++it_s)
   {
      *(it_ss++) = sqrt(*it_s);
   }

   double * it_data = data;
   for (int j = 0; j < width; ++j)
      for (int i = 0; i < height; ++i)
      {
         *(it_data++) *= ss[i]*ss[j];
      }

   delete[] ss;
}

// InvSymmetricScaling this = diag(sqrt(1./s)) * this * diag(sqrt(1./s))
void DenseMatrix::InvSymmetricScaling(const Vector & s)
{
   if (height != width || s.Size() != width)
   {
      mfem_error("DenseMatrix::SymmetricScaling");
   }

   double * ss = new double[width];
   const double * it_s = s.GetData();
   double * it_ss = ss;
   for ( const double * end_s = it_s + width; it_s != end_s; ++it_s)
   {
      *(it_ss++) = 1./sqrt(*it_s);
   }

   double * it_data = data;
   for (int j = 0; j < width; ++j)
      for (int i = 0; i < height; ++i)
      {
         *(it_data++) *= ss[i]*ss[j];
      }

   delete[] ss;
}

double DenseMatrix::Trace() const
{
#ifdef MFEM_DEBUG
   if (Width() != Height())
   {
      mfem_error("DenseMatrix::Trace() : not a square matrix!");
   }
#endif

   double t = 0.0;

   for (int i = 0; i < width; i++)
   {
      t += (*this)(i, i);
   }

   return t;
}

MatrixInverse *DenseMatrix::Inverse() const
{
   return new DenseMatrixInverse(*this);
}

double DenseMatrix::Det() const
{
   MFEM_ASSERT(Height() == Width() && Height() > 0,
               "The matrix must be square and "
               << "sized larger than zero to compute the determinant."
               << "  Height() = " << Height()
               << ", Width() = " << Width());

   switch (Height())
   {
      case 1:
         return data[0];

      case 2:
         return data[0] * data[3] - data[1] * data[2];

      case 3:
      {
         const double *d = data;
         return
            d[0] * (d[4] * d[8] - d[5] * d[7]) +
            d[3] * (d[2] * d[7] - d[1] * d[8]) +
            d[6] * (d[1] * d[5] - d[2] * d[4]);
      }
      case 4:
      {
         const double *d = data;
         return
            d[ 0] * (d[ 5] * (d[10] * d[15] - d[11] * d[14]) -
                     d[ 9] * (d[ 6] * d[15] - d[ 7] * d[14]) +
                     d[13] * (d[ 6] * d[11] - d[ 7] * d[10])
                    ) -
            d[ 4] * (d[ 1] * (d[10] * d[15] - d[11] * d[14]) -
                     d[ 9] * (d[ 2] * d[15] - d[ 3] * d[14]) +
                     d[13] * (d[ 2] * d[11] - d[ 3] * d[10])
                    ) +
            d[ 8] * (d[ 1] * (d[ 6] * d[15] - d[ 7] * d[14]) -
                     d[ 5] * (d[ 2] * d[15] - d[ 3] * d[14]) +
                     d[13] * (d[ 2] * d[ 7] - d[ 3] * d[ 6])
                    ) -
            d[12] * (d[ 1] * (d[ 6] * d[11] - d[ 7] * d[10]) -
                     d[ 5] * (d[ 2] * d[11] - d[ 3] * d[10]) +
                     d[ 9] * (d[ 2] * d[ 7] - d[ 3] * d[ 6])
                    );
      }
      default:
      {
         // In the general case we compute the determinant from the LU
         // decomposition.
         DenseMatrixInverse lu_factors(*this);

         return lu_factors.Det();
      }
   }
   // not reachable
}

double DenseMatrix::Weight() const
{
   if (Height() == Width())
   {
      // return fabs(Det());
      return Det();
   }
   else if ((Height() == 2) && (Width() == 1))
   {
      return sqrt(data[0] * data[0] + data[1] * data[1]);
   }
   else if ((Height() == 3) && (Width() == 1))
   {
      return sqrt(data[0] * data[0] + data[1] * data[1] + data[2] * data[2]);
   }
   else if ((Height() == 3) && (Width() == 2))
   {
      const double *d = data;
      double E = d[0] * d[0] + d[1] * d[1] + d[2] * d[2];
      double G = d[3] * d[3] + d[4] * d[4] + d[5] * d[5];
      double F = d[0] * d[3] + d[1] * d[4] + d[2] * d[5];
      return sqrt(E * G - F * F);
   }
   mfem_error("DenseMatrix::Weight()");
   return 0.0;
}

void DenseMatrix::Set(double alpha, const double *A)
{
   const int s = Width()*Height();
   for (int i = 0; i < s; i++)
   {
      data[i] = alpha*A[i];
   }
}

void DenseMatrix::Add(const double c, const DenseMatrix &A)
{
   for (int j = 0; j < Width(); j++)
      for (int i = 0; i < Height(); i++)
      {
         (*this)(i,j) += c * A(i,j);
      }
}

DenseMatrix &DenseMatrix::operator=(double c)
{
   int s = Height()*Width();
   for (int i = 0; i < s; i++)
   {
      data[i] = c;
   }
   return *this;
}

DenseMatrix &DenseMatrix::operator=(const double *d)
{
   int s = Height()*Width();
   for (int i = 0; i < s; i++)
   {
      data[i] = d[i];
   }
   return *this;
}

DenseMatrix &DenseMatrix::operator=(const DenseMatrix &m)
{
   SetSize(m.height, m.width);

   const int hw = height * width;
   for (int i = 0; i < hw; i++)
   {
      data[i] = m.data[i];
   }

   return *this;
}

DenseMatrix &DenseMatrix::operator+=(const double *m)
{
   const int hw = Height()*Width();
   for (int i = 0; i < hw; i++)
   {
      data[i] += m[i];
   }
   return *this;
}

DenseMatrix &DenseMatrix::operator+=(const DenseMatrix &m)
{
   MFEM_ASSERT(Height() == m.Height() && Width() == m.Width(),
               "incompatible matrix sizes.");
   return *this += m.GetData();
}

DenseMatrix &DenseMatrix::operator-=(const DenseMatrix &m)
{
   for (int j = 0; j < width; j++)
      for (int i = 0; i < height; i++)
      {
         (*this)(i, j) -= m(i, j);
      }

   return *this;
}

DenseMatrix &DenseMatrix::operator*=(double c)
{
   int s = Height()*Width();
   for (int i = 0; i < s; i++)
   {
      data[i] *= c;
   }
   return *this;
}

void DenseMatrix::Neg()
{
   const int hw = Height() * Width();
   for (int i = 0; i < hw; i++)
   {
      data[i] = -data[i];
   }
}

void DenseMatrix::Invert()
{
#ifdef MFEM_DEBUG
   if (Height() <= 0 || Height() != Width())
   {
      mfem_error("DenseMatrix::Invert()");
   }
#endif

#ifdef MFEM_USE_LAPACK
   int   *ipiv = new int[width];
   int    lwork = -1;
   double qwork, *work;
   int    info;

   dgetrf_(&width, &width, data, &width, ipiv, &info);

   if (info)
   {
      mfem_error("DenseMatrix::Invert() : Error in DGETRF");
   }

   dgetri_(&width, data, &width, ipiv, &qwork, &lwork, &info);

   lwork = (int) qwork;
   work = new double[lwork];

   dgetri_(&width, data, &width, ipiv, work, &lwork, &info);

   if (info)
   {
      mfem_error("DenseMatrix::Invert() : Error in DGETRI");
   }

   delete [] work;
   delete [] ipiv;
#else
   int c, i, j, n = Width();
   double a, b;
   Array<int> piv(n);

   for (c = 0; c < n; c++)
   {
      a = fabs((*this)(c, c));
      i = c;
      for (j = c + 1; j < n; j++)
      {
         b = fabs((*this)(j, c));
         if (a < b)
         {
            a = b;
            i = j;
         }
      }
      if (a == 0.0)
      {
         mfem_error("DenseMatrix::Invert() : singular matrix");
      }
      piv[c] = i;
      for (j = 0; j < n; j++)
      {
         Swap<double>((*this)(c, j), (*this)(i, j));
      }

      a = (*this)(c, c) = 1.0 / (*this)(c, c);
      for (j = 0; j < c; j++)
      {
         (*this)(c, j) *= a;
      }
      for (j++; j < n; j++)
      {
         (*this)(c, j) *= a;
      }
      for (i = 0; i < c; i++)
      {
         (*this)(i, c) = a * (b = -(*this)(i, c));
         for (j = 0; j < c; j++)
         {
            (*this)(i, j) += b * (*this)(c, j);
         }
         for (j++; j < n; j++)
         {
            (*this)(i, j) += b * (*this)(c, j);
         }
      }
      for (i++; i < n; i++)
      {
         (*this)(i, c) = a * (b = -(*this)(i, c));
         for (j = 0; j < c; j++)
         {
            (*this)(i, j) += b * (*this)(c, j);
         }
         for (j++; j < n; j++)
         {
            (*this)(i, j) += b * (*this)(c, j);
         }
      }
   }

   for (c = n - 1; c >= 0; c--)
   {
      j = piv[c];
      for (i = 0; i < n; i++)
      {
         Swap<double>((*this)(i, c), (*this)(i, j));
      }
   }
#endif
}

void DenseMatrix::SquareRootInverse()
{
   // Square root inverse using Denman--Beavers
#ifdef MFEM_DEBUG
   if (Height() <= 0 || Height() != Width())
   {
      mfem_error("DenseMatrix::SquareRootInverse() matrix not square.");
   }
#endif

   DenseMatrix tmp1(Height());
   DenseMatrix tmp2(Height());
   DenseMatrix tmp3(Height());

   tmp1 = (*this);
   (*this) = 0.0;
   for (int v = 0; v < Height() ; v++) { (*this)(v,v) = 1.0; }

   for (int j = 0; j < 10; j++)
   {
      for (int i = 0; i < 10; i++)
      {
         tmp2 = tmp1;
         tmp3 = (*this);

         tmp2.Invert();
         tmp3.Invert();

         tmp1 += tmp3;
         (*this) += tmp2;

         tmp1 *= 0.5;
         (*this) *= 0.5;
      }
      mfem::Mult((*this), tmp1, tmp2);
      for (int v = 0; v < Height() ; v++) { tmp2(v,v) -= 1.0; }
      if (tmp2.FNorm() < 1e-10) { break; }
   }

   if (tmp2.FNorm() > 1e-10)
   {
      mfem_error("DenseMatrix::SquareRootInverse not converged");
   }
}

void DenseMatrix::Norm2(double *v) const
{
   for (int j = 0; j < Width(); j++)
   {
      v[j] = 0.0;
      for (int i = 0; i < Height(); i++)
      {
         v[j] += (*this)(i,j)*(*this)(i,j);
      }
      v[j] = sqrt(v[j]);
   }
}

double DenseMatrix::MaxMaxNorm() const
{
   int hw = Height()*Width();
   double norm = 0.0, abs_entry;

   for (int i = 0; i < hw; i++)
   {
      abs_entry = fabs(data[i]);
      if (norm < abs_entry)
      {
         norm = abs_entry;
      }
   }

   return norm;
}

void DenseMatrix::FNorm(double &scale_factor, double &scaled_fnorm2) const
{
   int i, hw = Height() * Width();
   double max_norm = 0.0, entry, fnorm2;

   for (i = 0; i < hw; i++)
   {
      entry = fabs(data[i]);
      if (entry > max_norm)
      {
         max_norm = entry;
      }
   }

   if (max_norm == 0.0)
   {
      scale_factor = scaled_fnorm2 = 0.0;
      return;
   }

   fnorm2 = 0.0;
   for (i = 0; i < hw; i++)
   {
      entry = data[i] / max_norm;
      fnorm2 += entry * entry;
   }

   scale_factor = max_norm;
   scaled_fnorm2 = fnorm2;
}

void dsyevr_Eigensystem(DenseMatrix &a, Vector &ev, DenseMatrix *evect)
{

#ifdef MFEM_USE_LAPACK

   ev.SetSize(a.Width());

   char      JOBZ     = 'N';
   char      RANGE    = 'A';
   char      UPLO     = 'U';
   int       N        = a.Width();
   double   *A        = new double[N*N];
   int       LDA      = N;
   double    VL       = 0.0;
   double    VU       = 1.0;
   int       IL       = 0;
   int       IU       = 1;
   double    ABSTOL   = 0.0;
   int       M;
   double   *W        = ev.GetData();
   double   *Z        = NULL;
   int       LDZ      = 1;
   int      *ISUPPZ   = new int[2*N];
   int       LWORK    = -1; // query optimal (double) workspace size
   double    QWORK;
   double   *WORK     = NULL;
   int       LIWORK   = -1; // query optimal (int) workspace size
   int       QIWORK;
   int      *IWORK    = NULL;
   int       INFO;

   if (evect) // Compute eigenvectors too
   {
      evect->SetSize(N);

      JOBZ     = 'V';
      Z        = evect->Data();
      LDZ      = N;
   }

   int hw = a.Height() * a.Width();
   double *data = a.Data();

   for (int i = 0; i < hw; i++)
   {
      A[i] = data[i];
   }

   dsyevr_( &JOBZ, &RANGE, &UPLO, &N, A, &LDA, &VL, &VU, &IL, &IU,
            &ABSTOL, &M, W, Z, &LDZ, ISUPPZ, &QWORK, &LWORK,
            &QIWORK, &LIWORK, &INFO );

   LWORK  = (int) QWORK;
   LIWORK = QIWORK;

   WORK  = new double[LWORK];
   IWORK = new int[LIWORK];

   dsyevr_( &JOBZ, &RANGE, &UPLO, &N, A, &LDA, &VL, &VU, &IL, &IU,
            &ABSTOL, &M, W, Z, &LDZ, ISUPPZ, WORK, &LWORK,
            IWORK, &LIWORK, &INFO );

   if (INFO != 0)
   {
      mfem::err << "dsyevr_Eigensystem(...): DSYEVR error code: "
                << INFO << endl;
      mfem_error();
   }

#ifdef MFEM_DEBUG
   if (M < N)
   {
      mfem::err << "dsyevr_Eigensystem(...):\n"
                << " DSYEVR did not find all eigenvalues "
                << M << "/" << N << endl;
      mfem_error();
   }
   if (CheckFinite(W, N) > 0)
   {
      mfem_error("dsyevr_Eigensystem(...): inf/nan values in W");
   }
   if (CheckFinite(Z, N*N) > 0)
   {
      mfem_error("dsyevr_Eigensystem(...): inf/nan values in Z");
   }
   VU = 0.0;
   for (IL = 0; IL < N; IL++)
      for (IU = 0; IU <= IL; IU++)
      {
         VL = 0.0;
         for (M = 0; M < N; M++)
         {
            VL += Z[M+IL*N] * Z[M+IU*N];
         }
         if (IU < IL)
         {
            VL = fabs(VL);
         }
         else
         {
            VL = fabs(VL-1.0);
         }
         if (VL > VU)
         {
            VU = VL;
         }
         if (VU > 0.5)
         {
            mfem::err << "dsyevr_Eigensystem(...):"
                      << " Z^t Z - I deviation = " << VU
                      << "\n W[max] = " << W[N-1] << ", W[min] = "
                      << W[0] << ", N = " << N << endl;
            mfem_error();
         }
      }
   if (VU > 1e-9)
   {
      mfem::err << "dsyevr_Eigensystem(...):"
                << " Z^t Z - I deviation = " << VU
                << "\n W[max] = " << W[N-1] << ", W[min] = "
                << W[0] << ", N = " << N << endl;
   }
   if (VU > 1e-5)
   {
      mfem_error("dsyevr_Eigensystem(...): ERROR: ...");
   }
   VU = 0.0;
   for (IL = 0; IL < N; IL++)
      for (IU = 0; IU < N; IU++)
      {
         VL = 0.0;
         for (M = 0; M < N; M++)
         {
            VL += Z[IL+M*N] * W[M] * Z[IU+M*N];
         }
         VL = fabs(VL-data[IL+N*IU]);
         if (VL > VU)
         {
            VU = VL;
         }
      }
   if (VU > 1e-9)
   {
      mfem::err << "dsyevr_Eigensystem(...):"
                << " max matrix deviation = " << VU
                << "\n W[max] = " << W[N-1] << ", W[min] = "
                << W[0] << ", N = " << N << endl;
   }
   if (VU > 1e-5)
   {
      mfem_error("dsyevr_Eigensystem(...): ERROR: ...");
   }
#endif

   delete [] IWORK;
   delete [] WORK;
   delete [] ISUPPZ;
   delete [] A;

#endif
}

void dsyev_Eigensystem(DenseMatrix &a, Vector &ev, DenseMatrix *evect)
{

#ifdef MFEM_USE_LAPACK

   int   N      = a.Width();
   char  JOBZ   = 'N';
   char  UPLO   = 'U';
   int   LDA    = N;
   int   LWORK  = -1; /* query optimal workspace size */
   int   INFO;

   ev.SetSize(N);

   double *A    = NULL;
   double *W    = ev.GetData();
   double *WORK = NULL;
   double  QWORK;

   if (evect)
   {
      JOBZ = 'V';
      evect->SetSize(N);
      A = evect->Data();
   }
   else
   {
      A = new double[N*N];
   }

   int hw = a.Height() * a.Width();
   double *data = a.Data();
   for (int i = 0; i < hw; i++)
   {
      A[i] = data[i];
   }

   dsyev_(&JOBZ, &UPLO, &N, A, &LDA, W, &QWORK, &LWORK, &INFO);

   LWORK = (int) QWORK;
   WORK = new double[LWORK];

   dsyev_(&JOBZ, &UPLO, &N, A, &LDA, W, WORK, &LWORK, &INFO);

   if (INFO != 0)
   {
      mfem::err << "dsyev_Eigensystem: DSYEV error code: " << INFO << endl;
      mfem_error();
   }

   delete [] WORK;
   if (evect == NULL) { delete [] A; }

#endif
}

void DenseMatrix::Eigensystem(Vector &ev, DenseMatrix *evect)
{
#ifdef MFEM_USE_LAPACK

   // dsyevr_Eigensystem(*this, ev, evect);

   dsyev_Eigensystem(*this, ev, evect);

#else

   mfem_error("DenseMatrix::Eigensystem");

#endif
}

void DenseMatrix::SingularValues(Vector &sv) const
{
#ifdef MFEM_USE_LAPACK
   DenseMatrix copy_of_this = *this;
   char        jobu         = 'N';
   char        jobvt        = 'N';
   int         m            = Height();
   int         n            = Width();
   double      *a           = copy_of_this.GetData();
   sv.SetSize(min(m, n));
   double      *s           = sv;
   double      *u           = NULL;
   double      *vt          = NULL;
   double      *work        = NULL;
   int         lwork        = -1;
   int         info;
   double      qwork;

   dgesvd_(&jobu, &jobvt, &m, &n, a, &m,
           s, u, &m, vt, &n, &qwork, &lwork, &info);

   lwork = (int) qwork;
   work = new double[lwork];

   dgesvd_(&jobu, &jobvt, &m, &n, a, &m,
           s, u, &m, vt, &n, work, &lwork, &info);

   delete [] work;
   if (info)
   {
      mfem::err << "DenseMatrix::SingularValues : info = " << info << endl;
      mfem_error();
   }
#else
   // compiling without lapack
   mfem_error("DenseMatrix::SingularValues");
#endif
}

int DenseMatrix::Rank(double tol) const
{
   int rank=0;
   Vector sv(min(Height(), Width()));
   SingularValues(sv);

   for (int i=0; i < sv.Size(); ++i)
      if (sv(i) >= tol)
      {
         ++rank;
      }

   return rank;
}

static const double sqrt_1_eps = sqrt(1./numeric_limits<double>::epsilon());

inline void Eigenvalues2S(const double &d12, double &d1, double &d2)
{
   if (d12 != 0.)
   {
      // "The Symmetric Eigenvalue Problem", B. N. Parlett, pp.189-190
      double t, zeta = (d2 - d1)/(2*d12); // inf/inf from overflows?
      if (fabs(zeta) < sqrt_1_eps)
      {
         t = d12*copysign(1./(fabs(zeta) + sqrt(1. + zeta*zeta)), zeta);
      }
      else
      {
         t = d12*copysign(0.5/fabs(zeta), zeta);
      }
      d1 -= t;
      d2 += t;
   }
}

inline void Eigensystem2S(const double &d12, double &d1, double &d2,
                          double &c, double &s)
{
   if (d12 == 0.)
   {
      c = 1.;
      s = 0.;
   }
   else
   {
      // "The Symmetric Eigenvalue Problem", B. N. Parlett, pp.189-190
      double t, zeta = (d2 - d1)/(2*d12);
      if (fabs(zeta) < sqrt_1_eps)
      {
         t = copysign(1./(fabs(zeta) + sqrt(1. + zeta*zeta)), zeta);
      }
      else
      {
         t = copysign(0.5/fabs(zeta), zeta);
      }
      // c = 1./sqrt(1. + t*t);
      c = sqrt(1./(1. + t*t));
      s = c*t;
      t *= d12;
      d1 -= t;
      d2 += t;
   }
}

inline void vec_normalize3_aux(
   const double &x1, const double &x2, const double &x3,
   double &n1, double &n2, double &n3)
{
   double m, t, r;

   m = fabs(x1);
   r = x2/m;
   t = 1. + r*r;
   r = x3/m;
   t = sqrt(1./(t + r*r));
   n1 = copysign(t, x1);
   t /= m;
   n2 = x2*t;
   n3 = x3*t;
}

inline void vec_normalize3(const double &x1, const double &x2, const double &x3,
                           double &n1, double &n2, double &n3)
{
   // should work ok when xk is the same as nk for some or all k

   if (fabs(x1) >= fabs(x2))
   {
      if (fabs(x1) >= fabs(x3))
      {
         if (x1 != 0.)
         {
            vec_normalize3_aux(x1, x2, x3, n1, n2, n3);
         }
         else
         {
            n1 = n2 = n3 = 0.;
         }
         return;
      }
   }
   else if (fabs(x2) >= fabs(x3))
   {
      vec_normalize3_aux(x2, x1, x3, n2, n1, n3);
      return;
   }
   vec_normalize3_aux(x3, x1, x2, n3, n1, n2);
}

inline bool KernelVector2G(
   const int &mode,
   double &d1, double &d12, double &d21, double &d2)
{
   // Find a vector (z1,z2) in the "near"-kernel of the matrix
   // |  d1  d12 |
   // | d21   d2 |
   // using QR factorization.
   // The vector (z1,z2) is returned in (d1,d2). Return 'true' if the matrix
   // is zero without setting (d1,d2).
   // Note: in the current implementation |z1| + |z2| = 1.

   // l1-norms of the columns
   double n1 = fabs(d1) + fabs(d21);
   double n2 = fabs(d2) + fabs(d12);

   bool swap_columns = (n2 > n1);
   double mu;

   if (!swap_columns)
   {
      if (n1 == 0.)
      {
         return true;
      }

      if (mode == 0) // eliminate the larger entry in the column
      {
         if (fabs(d1) > fabs(d21))
         {
            Swap(d1, d21);
            Swap(d12, d2);
         }
      }
      else // eliminate the smaller entry in the column
      {
         if (fabs(d1) < fabs(d21))
         {
            Swap(d1, d21);
            Swap(d12, d2);
         }
      }
   }
   else
   {
      // n2 > n1, swap columns 1 and 2
      if (mode == 0) // eliminate the larger entry in the column
      {
         if (fabs(d12) > fabs(d2))
         {
            Swap(d1, d2);
            Swap(d12, d21);
         }
         else
         {
            Swap(d1, d12);
            Swap(d21, d2);
         }
      }
      else // eliminate the smaller entry in the column
      {
         if (fabs(d12) < fabs(d2))
         {
            Swap(d1, d2);
            Swap(d12, d21);
         }
         else
         {
            Swap(d1, d12);
            Swap(d21, d2);
         }
      }
   }

   n1 = hypot(d1, d21);

   if (d21 != 0.)
   {
      // v = (n1, n2)^t,  |v| = 1
      // Q = I - 2 v v^t,  Q (d1, d21)^t = (mu, 0)^t
      mu = copysign(n1, d1);
      n1 = -d21*(d21/(d1 + mu)); // = d1 - mu
      d1 = mu;
      // normalize (n1,d21) to avoid overflow/underflow
      // normalize (n1,d21) by the max-norm to avoid the sqrt call
      if (fabs(n1) <= fabs(d21))
      {
         // (n1,n2) <-- (n1/d21,1)
         n1 = n1/d21;
         mu = (2./(1. + n1*n1))*(n1*d12 + d2);
         d2  = d2  - mu;
         d12 = d12 - mu*n1;
      }
      else
      {
         // (n1,n2) <-- (1,d21/n1)
         n2 = d21/n1;
         mu = (2./(1. + n2*n2))*(d12 + n2*d2);
         d2  = d2  - mu*n2;
         d12 = d12 - mu;
      }
   }

   // Solve:
   // | d1 d12 | | z1 | = | 0 |
   // |  0  d2 | | z2 |   | 0 |

   // choose (z1,z2) to minimize |d1*z1 + d12*z2| + |d2*z2|
   // under the condition |z1| + |z2| = 1, z2 >= 0 (for uniqueness)
   // set t = z1, z2 = 1 - |t|, -1 <= t <= 1
   // objective function is:
   // |d1*t + d12*(1 - |t|)| + |d2|*(1 - |t|) -- piecewise linear with
   // possible minima are -1,0,1,t1 where t1: d1*t1 + d12*(1 - |t1|) = 0
   // values: @t=+/-1 -> |d1|, @t=0 -> |n1| + |d2|, @t=t1 -> |d2|*(1 - |t1|)

   // evaluate z2 @t=t1
   mu = -d12/d1;
   // note: |mu| <= 1,       if using l2-norm for column pivoting
   //       |mu| <= sqrt(2), if using l1-norm
   n2 = 1./(1. + fabs(mu));
   // check if |d1|<=|d2|*z2
   if (fabs(d1) <= n2*fabs(d2))
   {
      d2 = 0.;
      d1 = 1.;
   }
   else
   {
      d2 = n2;
      // d1 = (n2 < 0.5) ? copysign(1. - n2, mu) : mu*n2;
      d1 = mu*n2;
   }

   if (swap_columns)
   {
      Swap(d1, d2);
   }

   return false;
}

inline int KernelVector3G_aux(
   const int &mode,
   double &d1, double &d2, double &d3, double &c12, double &c13, double &c23,
   double &c21, double &c31, double &c32)
{
   int kdim;
   double mu, n1, n2, n3, s1, s2, s3;

   s1 = hypot(c21, c31);
   n1 = hypot(d1, s1);

   if (s1 != 0.)
   {
      // v = (s1, s2, s3)^t,  |v| = 1
      // Q = I - 2 v v^t,  Q (d1, c12, c13)^t = (mu, 0, 0)^t
      mu = copysign(n1, d1);
      n1 = -s1*(s1/(d1 + mu)); // = d1 - mu
      d1 = mu;

      // normalize (n1,c21,c31) to avoid overflow/underflow
      // normalize (n1,c21,c31) by the max-norm to avoid the sqrt call
      if (fabs(n1) >= fabs(c21))
      {
         if (fabs(n1) >= fabs(c31))
         {
            // n1 is max, (s1,s2,s3) <-- (1,c21/n1,c31/n1)
            s2 = c21/n1;
            s3 = c31/n1;
            mu = 2./(1. + s2*s2 + s3*s3);
            n2  = mu*(c12 + s2*d2  + s3*c32);
            n3  = mu*(c13 + s2*c23 + s3*d3);
            c12 = c12 -    n2;
            d2  = d2  - s2*n2;
            c32 = c32 - s3*n2;
            c13 = c13 -    n3;
            c23 = c23 - s2*n3;
            d3  = d3  - s3*n3;
            goto done_column_1;
         }
      }
      else if (fabs(c21) >= fabs(c31))
      {
         // c21 is max, (s1,s2,s3) <-- (n1/c21,1,c31/c21)
         s1 = n1/c21;
         s3 = c31/c21;
         mu = 2./(1. + s1*s1 + s3*s3);
         n2  = mu*(s1*c12 + d2  + s3*c32);
         n3  = mu*(s1*c13 + c23 + s3*d3);
         c12 = c12 - s1*n2;
         d2  = d2  -    n2;
         c32 = c32 - s3*n2;
         c13 = c13 - s1*n3;
         c23 = c23 -    n3;
         d3  = d3  - s3*n3;
         goto done_column_1;
      }
      // c31 is max, (s1,s2,s3) <-- (n1/c31,c21/c31,1)
      s1 = n1/c31;
      s2 = c21/c31;
      mu = 2./(1. + s1*s1 + s2*s2);
      n2  = mu*(s1*c12 + s2*d2  + c32);
      n3  = mu*(s1*c13 + s2*c23 + d3);
      c12 = c12 - s1*n2;
      d2  = d2  - s2*n2;
      c32 = c32 -    n2;
      c13 = c13 - s1*n3;
      c23 = c23 - s2*n3;
      d3  = d3  -    n3;
   }

done_column_1:

   // Solve:
   // |  d2 c23 | | z2 | = | 0 |
   // | c32  d3 | | z3 |   | 0 |
   if (KernelVector2G(mode, d2, c23, c32, d3))
   {
      // Have two solutions:
      // two vectors in the kernel are P (-c12/d1, 1, 0)^t and
      // P (-c13/d1, 0, 1)^t where P is the permutation matrix swapping
      // entries 1 and col.

      // A vector orthogonal to both these vectors is P (1, c12/d1, c13/d1)^t
      d2 = c12/d1;
      d3 = c13/d1;
      d1 = 1.;
      kdim = 2;
   }
   else
   {
      // solve for z1:
      // note: |z1| <= a since |z2| + |z3| = 1, and
      // max{|c12|,|c13|} <= max{norm(col. 2),norm(col. 3)}
      //                  <= norm(col. 1) <= a |d1|
      // a = 1,       if using l2-norm for column pivoting
      // a = sqrt(3), if using l1-norm
      d1 = -(c12*d2 + c13*d3)/d1;
      kdim = 1;
   }

   vec_normalize3(d1, d2, d3, d1, d2, d3);

   return kdim;
}

inline int KernelVector3S(
   const int &mode,
   const double &d12, const double &d13, const double &d23,
   double &d1, double &d2, double &d3)
{
   // Find a unit vector (z1,z2,z3) in the "near"-kernel of the matrix
   // |  d1  d12  d13 |
   // | d12   d2  d23 |
   // | d13  d23   d3 |
   // using QR factorization.
   // The vector (z1,z2,z3) is returned in (d1,d2,d3).
   // Returns the dimension of the kernel, kdim, but never zero.
   // - if kdim == 3, then (d1,d2,d3) is not defined,
   // - if kdim == 2, then (d1,d2,d3) is a vector orthogonal to the kernel,
   // - otherwise kdim == 1 and (d1,d2,d3) is a vector in the "near"-kernel.

   double c12 = d12, c13 = d13, c23 = d23;
   double c21, c31, c32;
   int col, row;

   // l1-norms of the columns:
   c32 = fabs(d1) + fabs(c12) + fabs(c13);
   c31 = fabs(d2) + fabs(c12) + fabs(c23);
   c21 = fabs(d3) + fabs(c13) + fabs(c23);

   // column pivoting: choose the column with the largest norm
   if (c32 >= c21)
   {
      col = (c32 >= c31) ? 1 : 2;
   }
   else
   {
      col = (c31 >= c21) ? 2 : 3;
   }
   switch (col)
   {
      case 1:
         if (c32 == 0.) // zero matrix
         {
            return 3;
         }
         break;

      case 2:
         if (c31 == 0.) // zero matrix
         {
            return 3;
         }
         Swap(c13, c23);
         Swap(d1, d2);
         break;

      case 3:
         if (c21 == 0.) // zero matrix
         {
            return 3;
         }
         Swap(c12, c23);
         Swap(d1, d3);
   }

   // row pivoting depending on 'mode'
   if (mode == 0)
   {
      if (fabs(d1) <= fabs(c13))
      {
         row = (fabs(d1) <= fabs(c12)) ? 1 : 2;
      }
      else
      {
         row = (fabs(c12) <= fabs(c13)) ? 2 : 3;
      }
   }
   else
   {
      if (fabs(d1) >= fabs(c13))
      {
         row = (fabs(d1) >= fabs(c12)) ? 1 : 2;
      }
      else
      {
         row = (fabs(c12) >= fabs(c13)) ? 2 : 3;
      }
   }
   switch (row)
   {
      case 1:
         c21 = c12;
         c31 = c13;
         c32 = c23;
         break;

      case 2:
         c21 = d1;
         c31 = c13;
         c32 = c23;
         d1 = c12;
         c12 = d2;
         d2 = d1;
         c13 = c23;
         c23 = c31;
         break;

      case 3:
         c21 = c12;
         c31 = d1;
         c32 = c12;
         d1 = c13;
         c12 = c23;
         c13 = d3;
         d3 = d1;
   }

   row = KernelVector3G_aux(mode, d1, d2, d3, c12, c13, c23, c21, c31, c32);
   // row is kdim

   switch (col)
   {
      case 2:
         Swap(d1, d2);
         break;

      case 3:
         Swap(d1, d3);
   }

   return row;
}

inline int Reduce3S(
   const int &mode,
   double &d1, double &d2, double &d3, double &d12, double &d13, double &d23,
   double &z1, double &z2, double &z3, double &v1, double &v2, double &v3,
   double &g)
{
   // Given the matrix
   //     |  d1  d12  d13 |
   // A = | d12   d2  d23 |
   //     | d13  d23   d3 |
   // and a unit eigenvector z=(z1,z2,z3), transform the matrix A into the
   // matrix B = Q P A P Q that has the form
   //                 | b1   0   0 |
   // B = Q P A P Q = | 0   b2 b23 |
   //                 | 0  b23  b3 |
   // where P is the permutation matrix switching entries 1 and k, and
   // Q is the reflection matrix Q = I - g v v^t, defined by: set y = P z and
   // v = c(y - e_1); if y = e_1, then v = 0 and Q = I.
   // Note: Q y = e_1, Q e_1 = y ==> Q P A P Q e_1 = ... = lambda e_1.
   // The entries (b1,b2,b3,b23) are returned in (d1,d2,d3,d23), and the
   // return value of the function is k. The variable g = 2/(v1^2+v2^2+v3^3).

   int k;
   double s, w1, w2, w3;

   if (mode == 0)
   {
      // choose k such that z^t e_k = zk has the smallest absolute value, i.e.
      // the angle between z and e_k is closest to pi/2
      if (fabs(z1) <= fabs(z3))
      {
         k = (fabs(z1) <= fabs(z2)) ? 1 : 2;
      }
      else
      {
         k = (fabs(z2) <= fabs(z3)) ? 2 : 3;
      }
   }
   else
   {
      // choose k such that zk is the largest by absolute value
      if (fabs(z1) >= fabs(z3))
      {
         k = (fabs(z1) >= fabs(z2)) ? 1 : 2;
      }
      else
      {
         k = (fabs(z2) >= fabs(z3)) ? 2 : 3;
      }
   }
   switch (k)
   {
      case 2:
         Swap(d13, d23);
         Swap(d1, d2);
         Swap(z1, z2);
         break;

      case 3:
         Swap(d12, d23);
         Swap(d1, d3);
         Swap(z1, z3);
   }

   s = hypot(z2, z3);

   if (s == 0.)
   {
      // s can not be zero, if zk is the smallest (mode == 0)
      v1 = v2 = v3 = 0.;
      g = 1.;
   }
   else
   {
      g = copysign(1., z1);
      v1 = -s*(s/(z1 + g)); // = z1 - g
      // normalize (v1,z2,z3) by its max-norm, avoiding the sqrt call
      g = fabs(v1);
      if (fabs(z2) > g) { g = fabs(z2); }
      if (fabs(z3) > g) { g = fabs(z3); }
      v1 = v1/g;
      v2 = z2/g;
      v3 = z3/g;
      g = 2./(v1*v1 + v2*v2 + v3*v3);

      // Compute Q A Q = A - v w^t - w v^t, where
      // w = u - (g/2)(v^t u) v, and u = g A v
      // set w = g A v
      w1 = g*( d1*v1 + d12*v2 + d13*v3);
      w2 = g*(d12*v1 +  d2*v2 + d23*v3);
      w3 = g*(d13*v1 + d23*v2 +  d3*v3);
      // w := w - (g/2)(v^t w) v
      s = (g/2)*(v1*w1 + v2*w2 + v3*w3);
      w1 -= s*v1;
      w2 -= s*v2;
      w3 -= s*v3;
      // dij -= vi*wj + wi*vj
      d1  -= 2*v1*w1;
      d2  -= 2*v2*w2;
      d23 -= v2*w3 + v3*w2;
      d3  -= 2*v3*w3;
      // compute the offdiagonal entries on the first row/column of B which
      // should be zero (for debugging):
#if 0
      s = d12 - v1*w2 - v2*w1;  // b12 = 0
      s = d13 - v1*w3 - v3*w1;  // b13 = 0
#endif
   }

   switch (k)
   {
      case 2:
         Swap(z1, z2);
         break;

      case 3:
         Swap(z1, z3);
   }

   return k;
}

inline void GetScalingFactor(const double &d_max, double &mult)
{
   int d_exp;
   if (d_max > 0.)
   {
      mult = frexp(d_max, &d_exp);
      if (d_exp == numeric_limits<double>::max_exponent)
      {
         mult *= numeric_limits<double>::radix;
      }
      mult = d_max/mult;
   }
   else
   {
      mult = 1.;
   }
   // mult = 2^d_exp is such that d_max/mult is in [0.5,1)
   // or in other words d_max is in the interval [0.5,1)*mult
}

double DenseMatrix::CalcSingularvalue(const int i) const
{
   MFEM_ASSERT(Height() == Width() && Height() > 0 && Height() < 4,
               "The matrix must be square and sized 1, 2, or 3 to compute the"
               " singular values."
               << "  Height() = " << Height()
               << ", Width() = " << Width());

   const int n = Height();
   const double *d = data;

   if (n == 1)
   {
      return d[0];
   }
   else if (n == 2)
   {
      double d0, d1, d2, d3;
      d0 = d[0];
      d1 = d[1];
      d2 = d[2];
      d3 = d[3];
      double mult;
      {
         double d_max = fabs(d0);
         if (d_max < fabs(d1)) { d_max = fabs(d1); }
         if (d_max < fabs(d2)) { d_max = fabs(d2); }
         if (d_max < fabs(d3)) { d_max = fabs(d3); }

         GetScalingFactor(d_max, mult);
      }
      d0 /= mult;
      d1 /= mult;
      d2 /= mult;
      d3 /= mult;
      // double b11 = d[0]*d[0] + d[1]*d[1];
      // double b12 = d[0]*d[2] + d[1]*d[3];
      // double b22 = d[2]*d[2] + d[3]*d[3];
      // t = 0.5*(a+b).(a-b) = 0.5*(|a|^2-|b|^2)
      // with a,b - the columns of (*this)
      // double t = 0.5*(b11 - b22);
      double t = 0.5*((d0+d2)*(d0-d2)+(d1-d3)*(d1+d3));
      // double s = sqrt(0.5*(b11 + b22) + sqrt(t*t + b12*b12));
      double s = d0*d2 + d1*d3;
      s = sqrt(0.5*(d0*d0 + d1*d1 + d2*d2 + d3*d3) + sqrt(t*t + s*s));
      if (s == 0.0)
      {
         return 0.0;
      }
      t = fabs(d0*d3 - d1*d2) / s;
      if (t > s)
      {
         if (i == 0)
         {
            return t*mult;
         }
         return s*mult;
      }
      if (i == 0)
      {
         return s*mult;
      }
      return t*mult;
   }
   else
   {
      double d0, d1, d2, d3, d4, d5, d6, d7, d8;
      d0 = d[0];  d3 = d[3];  d6 = d[6];
      d1 = d[1];  d4 = d[4];  d7 = d[7];
      d2 = d[2];  d5 = d[5];  d8 = d[8];
      double mult;
      {
         double d_max = fabs(d0);
         if (d_max < fabs(d1)) { d_max = fabs(d1); }
         if (d_max < fabs(d2)) { d_max = fabs(d2); }
         if (d_max < fabs(d3)) { d_max = fabs(d3); }
         if (d_max < fabs(d4)) { d_max = fabs(d4); }
         if (d_max < fabs(d5)) { d_max = fabs(d5); }
         if (d_max < fabs(d6)) { d_max = fabs(d6); }
         if (d_max < fabs(d7)) { d_max = fabs(d7); }
         if (d_max < fabs(d8)) { d_max = fabs(d8); }

         GetScalingFactor(d_max, mult);
      }

      d0 /= mult;  d1 /= mult;  d2 /= mult;
      d3 /= mult;  d4 /= mult;  d5 /= mult;
      d6 /= mult;  d7 /= mult;  d8 /= mult;

      double b11 = d0*d0 + d1*d1 + d2*d2;
      double b12 = d0*d3 + d1*d4 + d2*d5;
      double b13 = d0*d6 + d1*d7 + d2*d8;
      double b22 = d3*d3 + d4*d4 + d5*d5;
      double b23 = d3*d6 + d4*d7 + d5*d8;
      double b33 = d6*d6 + d7*d7 + d8*d8;

      // double a, b, c;
      // a = -(b11 + b22 + b33);
      // b = b11*(b22 + b33) + b22*b33 - b12*b12 - b13*b13 - b23*b23;
      // c = b11*(b23*b23 - b22*b33) + b12*(b12*b33 - 2*b13*b23) + b13*b13*b22;

      // double Q = (a * a - 3 * b) / 9;
      // double Q = (b12*b12 + b13*b13 + b23*b23 +
      //             ((b11 - b22)*(b11 - b22) +
      //              (b11 - b33)*(b11 - b33) +
      //              (b22 - b33)*(b22 - b33))/6)/3;
      // Q = (3*(b12^2 + b13^2 + b23^2) +
      //      ((b11 - b22)^2 + (b11 - b33)^2 + (b22 - b33)^2)/2)/9
      //   or
      // Q = (1/6)*|B-tr(B)/3|_F^2
      // Q >= 0 and
      // Q = 0  <==> B = scalar * I
      // double R = (2 * a * a * a - 9 * a * b + 27 * c) / 54;
      double aa = (b11 + b22 + b33)/3;  // aa = tr(B)/3
      double c1, c2, c3;
      // c1 = b11 - aa; // ((b11 - b22) + (b11 - b33))/3
      // c2 = b22 - aa; // ((b22 - b11) + (b22 - b33))/3
      // c3 = b33 - aa; // ((b33 - b11) + (b33 - b22))/3
      {
         double b11_b22 = ((d0-d3)*(d0+d3)+(d1-d4)*(d1+d4)+(d2-d5)*(d2+d5));
         double b22_b33 = ((d3-d6)*(d3+d6)+(d4-d7)*(d4+d7)+(d5-d8)*(d5+d8));
         double b33_b11 = ((d6-d0)*(d6+d0)+(d7-d1)*(d7+d1)+(d8-d2)*(d8+d2));
         c1 = (b11_b22 - b33_b11)/3;
         c2 = (b22_b33 - b11_b22)/3;
         c3 = (b33_b11 - b22_b33)/3;
      }
      double Q, R;
      Q = (2*(b12*b12 + b13*b13 + b23*b23) + c1*c1 + c2*c2 + c3*c3)/6;
      R = (c1*(b23*b23 - c2*c3)+ b12*(b12*c3 - 2*b13*b23) +b13*b13*c2)/2;
      // R = (-1/2)*det(B-(tr(B)/3)*I)
      // Note: 54*(det(S))^2 <= |S|_F^6, when S^t=S and tr(S)=0, S is 3x3
      // Therefore: R^2 <= Q^3

      if (Q <= 0.) { ; }

      // else if (fabs(R) >= sqrtQ3)
      // {
      //    double det = (d[0] * (d[4] * d[8] - d[5] * d[7]) +
      //                  d[3] * (d[2] * d[7] - d[1] * d[8]) +
      //                  d[6] * (d[1] * d[5] - d[2] * d[4]));
      //
      //    if (R > 0.)
      //    {
      //       if (i == 2)
      //          // aa -= 2*sqrtQ;
      //          return fabs(det)/(aa + sqrtQ);
      //       else
      //          aa += sqrtQ;
      //    }
      //    else
      //    {
      //       if (i != 0)
      //          aa -= sqrtQ;
      //          // aa = fabs(det)/sqrt(aa + 2*sqrtQ);
      //       else
      //          aa += 2*sqrtQ;
      //    }
      // }

      else
      {
         double sqrtQ = sqrt(Q);
         double sqrtQ3 = Q*sqrtQ;
         // double sqrtQ3 = sqrtQ*sqrtQ*sqrtQ;
         // double sqrtQ3 = pow(Q, 1.5);
         double r;

         if (fabs(R) >= sqrtQ3)
         {
            if (R < 0.)
            {
               // R = -1.;
               r = 2*sqrtQ;
            }
            else
            {
               // R = 1.;
               r = -2*sqrtQ;
            }
         }
         else
         {
            R = R/sqrtQ3;

            // if (fabs(R) <= 0.95)
            if (fabs(R) <= 0.9)
            {
               if (i == 2)
               {
                  aa -= 2*sqrtQ*cos(acos(R)/3);   // min
               }
               else if (i == 0)
               {
                  aa -= 2*sqrtQ*cos((acos(R) + 2.0*M_PI)/3);   // max
               }
               else
               {
                  aa -= 2*sqrtQ*cos((acos(R) - 2.0*M_PI)/3);   // mid
               }
               goto have_aa;
            }

            if (R < 0.)
            {
               r = -2*sqrtQ*cos((acos(R) + 2.0*M_PI)/3); // max
               if (i == 0)
               {
                  aa += r;
                  goto have_aa;
               }
            }
            else
            {
               r = -2*sqrtQ*cos(acos(R)/3); // min
               if (i == 2)
               {
                  aa += r;
                  goto have_aa;
               }
            }
         }

         // (tr(B)/3 + r) is the root which is separated from the other
         // two roots which are close to each other when |R| is close to 1

         c1 -= r;
         c2 -= r;
         c3 -= r;
         // aa += r;

         // Type of Householder reflections: z --> mu ek, where k is the index
         // of the entry in z with:
         // mode == 0: smallest absolute value --> angle closest to pi/2
         //            (eliminate large entries)
         // mode == 1: largest absolute value --> angle farthest from pi/2
         //            (eliminate small entries)
         const int mode = 1;

         // Find a unit vector z = (z1,z2,z3) in the "near"-kernel of
         //  |  c1  b12  b13 |
         //  | b12   c2  b23 | = B - aa*I
         //  | b13  b23   c3 |
         // This vector is also an eigenvector for B corresponding to aa
         // The vector z overwrites (c1,c2,c3).
         switch (KernelVector3S(mode, b12, b13, b23, c1, c2, c3))
         {
            case 3:
               aa += r;
               goto have_aa;
            case 2:
            // ok, continue with the returned vector orthogonal to the kernel
            case 1:
               // ok, continue with the returned vector in the "near"-kernel
               ;
         }

         // Using the eigenvector c = (c1,c2,c3) to transform B into
         //                   | b11   0   0 |
         // B <-- Q P B P Q = |  0  b22 b23 |
         //                   |  0  b23 b33 |
         double v1, v2, v3, g;
         Reduce3S(mode, b11, b22, b33, b12, b13, b23,
                  c1, c2, c3, v1, v2, v3, g);
         // Q = I - g v v^t
         // P - permutation matrix switching rows and columns 1 and k

         // find the eigenvalues of
         //  | b22 b23 |
         //  | b23 b33 |
         Eigenvalues2S(b23, b22, b33);

         if (i == 2)
         {
            aa = std::min(std::min(b11, b22), b33);
         }
         else if (i == 1)
         {
            if (b11 <= b22)
            {
               aa = (b22 <= b33) ? b22 : std::max(b11, b33);
            }
            else
            {
               aa = (b11 <= b33) ? b11 : std::max(b33, b22);
            }
         }
         else
         {
            aa = std::max(std::max(b11, b22), b33);
         }
      }

   have_aa:

      return sqrt(fabs(aa))*mult; // take abs before we sort?
   }
}

void DenseMatrix::CalcEigenvalues(double *lambda, double *vec) const
{
#ifdef MFEM_DEBUG
   if (Height() != Width() || Height() < 2 || Height() > 3)
   {
      mfem_error("DenseMatrix::CalcEigenvalues");
   }
#endif

   const int n = Height();
   const double *d = data;

   if (n == 2)
   {
      double d0 = d[0];
      double d2 = d[2]; // use the upper triangular entry
      double d3 = d[3];

      double c, s;
      Eigensystem2S(d2, d0, d3, c, s);
      if (d0 <= d3)
      {
         lambda[0] = d0;
         lambda[1] = d3;
         vec[0] =  c;
         vec[1] = -s;
         vec[2] =  s;
         vec[3] =  c;
      }
      else
      {
         lambda[0] = d3;
         lambda[1] = d0;
         vec[0] =  s;
         vec[1] =  c;
         vec[2] =  c;
         vec[3] = -s;
      }
   }
   else
   {
      double d11 = d[0];
      double d12 = d[3]; // use the upper triangular entries
      double d22 = d[4];
      double d13 = d[6];
      double d23 = d[7];
      double d33 = d[8];

      double mult;
      {
         double d_max = fabs(d11);
         if (d_max < fabs(d22)) { d_max = fabs(d22); }
         if (d_max < fabs(d33)) { d_max = fabs(d33); }
         if (d_max < fabs(d12)) { d_max = fabs(d12); }
         if (d_max < fabs(d13)) { d_max = fabs(d13); }
         if (d_max < fabs(d23)) { d_max = fabs(d23); }

         GetScalingFactor(d_max, mult);
      }

      d11 /= mult;  d22 /= mult;  d33 /= mult;
      d12 /= mult;  d13 /= mult;  d23 /= mult;

      double aa = (d11 + d22 + d33)/3;  // aa = tr(A)/3
      double c1 = d11 - aa;
      double c2 = d22 - aa;
      double c3 = d33 - aa;

      double Q, R;

      Q = (2*(d12*d12 + d13*d13 + d23*d23) + c1*c1 + c2*c2 + c3*c3)/6;
      R = (c1*(d23*d23 - c2*c3)+ d12*(d12*c3 - 2*d13*d23) + d13*d13*c2)/2;

      if (Q <= 0.)
      {
         lambda[0] = lambda[1] = lambda[2] = aa;
         vec[0] = 1.; vec[3] = 0.; vec[6] = 0.;
         vec[1] = 0.; vec[4] = 1.; vec[7] = 0.;
         vec[2] = 0.; vec[5] = 0.; vec[8] = 1.;
      }
      else
      {
         double sqrtQ = sqrt(Q);
         double sqrtQ3 = Q*sqrtQ;
         // double sqrtQ3 = sqrtQ*sqrtQ*sqrtQ;
         // double sqrtQ3 = pow(Q, 1.5);
         double r;
         if (fabs(R) >= sqrtQ3)
         {
            if (R < 0.)
            {
               // R = -1.;
               r = 2*sqrtQ;
            }
            else
            {
               // R = 1.;
               r = -2*sqrtQ;
            }
         }
         else
         {
            R = R/sqrtQ3;

            if (R < 0.)
            {
               r = -2*sqrtQ*cos((acos(R) + 2.0*M_PI)/3); // max
            }
            else
            {
               r = -2*sqrtQ*cos(acos(R)/3); // min
            }
         }

         aa += r;
         c1 = d11 - aa;
         c2 = d22 - aa;
         c3 = d33 - aa;

         // Type of Householder reflections: z --> mu ek, where k is the index
         // of the entry in z with:
         // mode == 0: smallest absolute value --> angle closest to pi/2
         // mode == 1: largest absolute value --> angle farthest from pi/2
         // Observations:
         // mode == 0 produces better eigenvectors, less accurate eigenvalues?
         // mode == 1 produces better eigenvalues, less accurate eigenvectors?
         const int mode = 0;

         // Find a unit vector z = (z1,z2,z3) in the "near"-kernel of
         //  |  c1  d12  d13 |
         //  | d12   c2  d23 | = A - aa*I
         //  | d13  d23   c3 |
         // This vector is also an eigenvector for A corresponding to aa.
         // The vector z overwrites (c1,c2,c3).
         switch (KernelVector3S(mode, d12, d13, d23, c1, c2, c3))
         {
            case 3:
               // 'aa' is a triple eigenvalue
               lambda[0] = lambda[1] = lambda[2] = aa;
               vec[0] = 1.; vec[3] = 0.; vec[6] = 0.;
               vec[1] = 0.; vec[4] = 1.; vec[7] = 0.;
               vec[2] = 0.; vec[5] = 0.; vec[8] = 1.;
               goto done_3d;

            case 2:
            // ok, continue with the returned vector orthogonal to the kernel
            case 1:
               // ok, continue with the returned vector in the "near"-kernel
               ;
         }

         // Using the eigenvector c=(c1,c2,c3) transform A into
         //                   | d11   0   0 |
         // A <-- Q P A P Q = |  0  d22 d23 |
         //                   |  0  d23 d33 |
         double v1, v2, v3, g;
         int k = Reduce3S(mode, d11, d22, d33, d12, d13, d23,
                          c1, c2, c3, v1, v2, v3, g);
         // Q = I - 2 v v^t
         // P - permutation matrix switching entries 1 and k

         // find the eigenvalues and eigenvectors for
         // | d22 d23 |
         // | d23 d33 |
         double c, s;
         Eigensystem2S(d23, d22, d33, c, s);
         // d22 <-> P Q (0, c, -s), d33 <-> P Q (0, s, c)

         double *vec_1, *vec_2, *vec_3;
         if (d11 <= d22)
         {
            if (d22 <= d33)
            {
               lambda[0] = d11;  vec_1 = vec;
               lambda[1] = d22;  vec_2 = vec + 3;
               lambda[2] = d33;  vec_3 = vec + 6;
            }
            else if (d11 <= d33)
            {
               lambda[0] = d11;  vec_1 = vec;
               lambda[1] = d33;  vec_3 = vec + 3;
               lambda[2] = d22;  vec_2 = vec + 6;
            }
            else
            {
               lambda[0] = d33;  vec_3 = vec;
               lambda[1] = d11;  vec_1 = vec + 3;
               lambda[2] = d22;  vec_2 = vec + 6;
            }
         }
         else
         {
            if (d11 <= d33)
            {
               lambda[0] = d22;  vec_2 = vec;
               lambda[1] = d11;  vec_1 = vec + 3;
               lambda[2] = d33;  vec_3 = vec + 6;
            }
            else if (d22 <= d33)
            {
               lambda[0] = d22;  vec_2 = vec;
               lambda[1] = d33;  vec_3 = vec + 3;
               lambda[2] = d11;  vec_1 = vec + 6;
            }
            else
            {
               lambda[0] = d33;  vec_3 = vec;
               lambda[1] = d22;  vec_2 = vec + 3;
               lambda[2] = d11;  vec_1 = vec + 6;
            }
         }

         vec_1[0] = c1;
         vec_1[1] = c2;
         vec_1[2] = c3;
         d22 = g*(v2*c - v3*s);
         d33 = g*(v2*s + v3*c);
         vec_2[0] =    - v1*d22;  vec_3[0] =   - v1*d33;
         vec_2[1] =  c - v2*d22;  vec_3[1] = s - v2*d33;
         vec_2[2] = -s - v3*d22;  vec_3[2] = c - v3*d33;
         switch (k)
         {
            case 2:
               Swap(vec_2[0], vec_2[1]);
               Swap(vec_3[0], vec_3[1]);
               break;

            case 3:
               Swap(vec_2[0], vec_2[2]);
               Swap(vec_3[0], vec_3[2]);
         }
      }

   done_3d:
      lambda[0] *= mult;
      lambda[1] *= mult;
      lambda[2] *= mult;
   }
}

void DenseMatrix::GetRow(int r, Vector &row)
{
   int m = Height();
   int n = Width();
   row.SetSize(n);

   double* rp = (double *)data + r;
   double* vp = row.GetData();

   for (int i = 0; i < n; i++)
   {
      vp[i] = *rp;
      rp += m;
   }
}

void DenseMatrix::GetColumn(int c, Vector &col) const
{
   int m = Height();
   col.SetSize(m);

   const double *cp = (const double *)data + c * m;
   double *vp = col.GetData();

   for (int i = 0; i < m; i++)
   {
      vp[i] = cp[i];
   }
}

void DenseMatrix::GetDiag(Vector &d) const
{
   if (height != width)
   {
      mfem_error("DenseMatrix::GetDiag\n");
   }
   d.SetSize(height);

   for (int i = 0; i < height; ++i)
   {
      d(i) = (*this)(i,i);
   }
}

void DenseMatrix::Getl1Diag(Vector &l) const
{
   if (height != width)
   {
      mfem_error("DenseMatrix::Getl1Diag\n");
   }
   l.SetSize(height);

   l = 0.0;

   for (int j = 0; j < width; ++j)
      for (int i = 0; i < height; ++i)
      {
         l(i) += fabs((*this)(i,j));
      }
}

void DenseMatrix::GetRowSums(Vector &l) const
{
   l.SetSize(height);
   for (int i = 0; i < height; i++)
   {
      double d = 0.0;
      for (int j = 0; j < width; j++)
      {
         d += (*this)(i, j);
      }
      l(i) = d;
   }
}

void DenseMatrix::Diag(double c, int n)
{
   SetSize(n);

   int i, N = n*n;
   for (i = 0; i < N; i++)
   {
      data[i] = 0.0;
   }
   for (i = 0; i < n; i++)
   {
      data[i*(n+1)] = c;
   }
}

void DenseMatrix::Diag(double *diag, int n)
{
   SetSize(n);

   int i, N = n*n;
   for (i = 0; i < N; i++)
   {
      data[i] = 0.0;
   }
   for (i = 0; i < n; i++)
   {
      data[i*(n+1)] = diag[i];
   }
}

void DenseMatrix::Transpose()
{
   int i, j;
   double t;

   if (Width() == Height())
   {
      for (i = 0; i < Height(); i++)
         for (j = i+1; j < Width(); j++)
         {
            t = (*this)(i,j);
            (*this)(i,j) = (*this)(j,i);
            (*this)(j,i) = t;
         }
   }
   else
   {
      DenseMatrix T(*this,'t');
      (*this) = T;
   }
}

void DenseMatrix::Transpose(const DenseMatrix &A)
{
   SetSize(A.Width(),A.Height());

   for (int i = 0; i < Height(); i++)
      for (int j = 0; j < Width(); j++)
      {
         (*this)(i,j) = A(j,i);
      }
}

void DenseMatrix::Symmetrize()
{
#ifdef MFEM_DEBUG
   if (Width() != Height())
   {
      mfem_error("DenseMatrix::Symmetrize() : not a square matrix!");
   }
#endif

   for (int i = 0; i < Height(); i++)
      for (int j = 0; j < i; j++)
      {
         double a = 0.5 * ((*this)(i,j) + (*this)(j,i));
         (*this)(j,i) = (*this)(i,j) = a;
      }
}

void DenseMatrix::Lump()
{
   for (int i = 0; i < Height(); i++)
   {
      double L = 0.0;
      for (int j = 0; j < Width(); j++)
      {
         L += (*this)(i, j);
         (*this)(i, j) = 0.0;
      }
      (*this)(i, i) = L;
   }
}

void DenseMatrix::GradToCurl(DenseMatrix &curl)
{
   int n = Height();

#ifdef MFEM_DEBUG
   if ((Width() != 2 || curl.Width() != 1 || 2*n != curl.Height()) &&
       (Width() != 3 || curl.Width() != 3 || 3*n != curl.Height()))
   {
      mfem_error("DenseMatrix::GradToCurl(...)");
   }
#endif

   if (Width() == 2)
   {
      for (int i = 0; i < n; i++)
      {
         // (x,y) is grad of Ui
         double x = (*this)(i,0);
         const double y = (*this)(i,1);

         int j = i+n;

         // curl of (Ui,0)
         curl(i,0) = -y;

         // curl of (0,Ui)
         curl(j,0) =  x;
      }
   }
   else
   {
      for (int i = 0; i < n; i++)
      {
         // (x,y,z) is grad of Ui
         double x = (*this)(i,0);
         double y = (*this)(i,1);
         double z = (*this)(i,2);

         int j = i+n;
         int k = j+n;

         // curl of (Ui,0,0)
         curl(i,0) =  0.;
         curl(i,1) =  z;
         curl(i,2) = -y;

         // curl of (0,Ui,0)
         curl(j,0) = -z;
         curl(j,1) =  0.;
         curl(j,2) =  x;

         // curl of (0,0,Ui)
         curl(k,0) =  y;
         curl(k,1) = -x;
         curl(k,2) =  0.;
      }
   }
}

void DenseMatrix::GradToDiv(Vector &div)
{

#ifdef MFEM_DEBUG
   if (Width()*Height() != div.Size())
   {
      mfem_error("DenseMatrix::GradToDiv(...)");
   }
#endif

   // div(dof*j+i) <-- (*this)(i,j)

   int n = height * width;
   double *ddata = div.GetData();

   for (int i = 0; i < n; i++)
   {
      ddata[i] = data[i];
   }
}

void DenseMatrix::CopyRows(const DenseMatrix &A, int row1, int row2)
{
   SetSize(row2 - row1 + 1, A.Width());

   for (int j = 0; j < Width(); j++)
      for (int i = row1; i <= row2; i++)
      {
         (*this)(i-row1,j) = A(i,j);
      }
}

void DenseMatrix::CopyCols(const DenseMatrix &A, int col1, int col2)
{
   SetSize(A.Height(), col2 - col1 + 1);

   for (int j = col1; j <= col2; j++)
      for (int i = 0; i < Height(); i++)
      {
         (*this)(i,j-col1) = A(i,j);
      }
}

void DenseMatrix::CopyMN(const DenseMatrix &A, int m, int n, int Aro, int Aco)
{
   int i, j;

   SetSize(m,n);

   for (j = 0; j < n; j++)
      for (i = 0; i < m; i++)
      {
         (*this)(i,j) = A(Aro+i,Aco+j);
      }
}

void DenseMatrix::CopyMN(const DenseMatrix &A, int row_offset, int col_offset)
{
   int i, j;
   const double *v = A.data;

   for (j = 0; j < A.Width(); j++)
      for (i = 0; i < A.Height(); i++)
      {
         (*this)(row_offset+i,col_offset+j) = *(v++);
      }
}

void DenseMatrix::CopyMNt(const DenseMatrix &A, int row_offset, int col_offset)
{
   int i, j;
   const double *v = A.data;

   for (i = 0; i < A.Width(); i++)
      for (j = 0; j < A.Height(); j++)
      {
         (*this)(row_offset+i,col_offset+j) = *(v++);
      }
}

void DenseMatrix::CopyMN(const DenseMatrix &A, int m, int n, int Aro, int Aco,
                         int row_offset, int col_offset)
{
   int i, j;

   MFEM_VERIFY(row_offset+m <= this->Height() && col_offset+n <= this->Width(),
               "this DenseMatrix is too small to accomodate the submatrix.  "
               << "row_offset = " << row_offset
               << ", m = " << m
               << ", this->Height() = " << this->Height()
               << ", col_offset = " << col_offset
               << ", n = " << n
               << ", this->Width() = " << this->Width()
              );
   MFEM_VERIFY(Aro+m <= A.Height() && Aco+n <= A.Width(),
               "The A DenseMatrix is too small to accomodate the submatrix.  "
               << "Aro = " << Aro
               << ", m = " << m
               << ", A.Height() = " << A.Height()
               << ", Aco = " << Aco
               << ", n = " << n
               << ", A.Width() = " << A.Width()
              );

   for (j = 0; j < n; j++)
      for (i = 0; i < m; i++)
      {
         (*this)(row_offset+i,col_offset+j) = A(Aro+i,Aco+j);
      }
}

void DenseMatrix::CopyMNDiag(double c, int n, int row_offset, int col_offset)
{
   int i, j;

   for (i = 0; i < n; i++)
      for (j = i+1; j < n; j++)
         (*this)(row_offset+i,col_offset+j) =
            (*this)(row_offset+j,col_offset+i) = 0.0;

   for (i = 0; i < n; i++)
   {
      (*this)(row_offset+i,col_offset+i) = c;
   }
}

void DenseMatrix::CopyMNDiag(double *diag, int n, int row_offset,
                             int col_offset)
{
   int i, j;

   for (i = 0; i < n; i++)
      for (j = i+1; j < n; j++)
         (*this)(row_offset+i,col_offset+j) =
            (*this)(row_offset+j,col_offset+i) = 0.0;

   for (i = 0; i < n; i++)
   {
      (*this)(row_offset+i,col_offset+i) = diag[i];
   }
}

void DenseMatrix::CopyExceptMN(const DenseMatrix &A, int m, int n)
{
   SetSize(A.Width()-1,A.Height()-1);

   int i, j, i_off = 0, j_off = 0;

   for (j = 0; j < A.Width(); j++)
   {
      if ( j == n )
      {
         j_off = 1;
         continue;
      }
      for (i = 0; i < A.Height(); i++)
      {
         if ( i == m )
         {
            i_off = 1;
            continue;
         }
         (*this)(i-i_off,j-j_off) = A(i,j);
      }
      i_off = 0;
   }
}

void DenseMatrix::AddMatrix(DenseMatrix &A, int ro, int co)
{
   int h, ah, aw;
   double *p, *ap;

   h  = Height();
   ah = A.Height();
   aw = A.Width();

#ifdef MFEM_DEBUG
   if (co+aw > Width() || ro+ah > h)
   {
      mfem_error("DenseMatrix::AddMatrix(...) 1");
   }
#endif

   p  = (double *)data + ro + co * h;
   ap = A.GetData();

   for (int c = 0; c < aw; c++)
   {
      for (int r = 0; r < ah; r++)
      {
         p[r] += ap[r];
      }
      p  += h;
      ap += ah;
   }
}

void DenseMatrix::AddMatrix(double a, DenseMatrix &A, int ro, int co)
{
   int h, ah, aw;
   double *p, *ap;

   h  = Height();
   ah = A.Height();
   aw = A.Width();

#ifdef MFEM_DEBUG
   if (co+aw > Width() || ro+ah > h)
   {
      mfem_error("DenseMatrix::AddMatrix(...) 2");
   }
#endif

   p  = (double *)data + ro + co * h;
   ap = A.GetData();

   for (int c = 0; c < aw; c++)
   {
      for (int r = 0; r < ah; r++)
      {
         p[r] += a * ap[r];
      }
      p  += h;
      ap += ah;
   }
}

void DenseMatrix::AddToVector(int offset, Vector &v) const
{
   int i, n = height * width;
   double *vdata = v.GetData() + offset;

   for (i = 0; i < n; i++)
   {
      vdata[i] += data[i];
   }
}

void DenseMatrix::GetFromVector(int offset, const Vector &v)
{
   int i, n = height * width;
   const double *vdata = v.GetData() + offset;

   for (i = 0; i < n; i++)
   {
      data[i] = vdata[i];
   }
}

void DenseMatrix::AdjustDofDirection(Array<int> &dofs)
{
   int n = Height();

#ifdef MFEM_DEBUG
   if (dofs.Size() != n || Width() != n)
   {
      mfem_error("DenseMatrix::AdjustDofDirection(...)");
   }
#endif

   int *dof = dofs;
   for (int i = 0; i < n-1; i++)
   {
      int s = (dof[i] < 0) ? (-1) : (1);
      for (int j = i+1; j < n; j++)
      {
         int t = (dof[j] < 0) ? (-s) : (s);
         if (t < 0)
         {
            (*this)(i,j) = -(*this)(i,j);
            (*this)(j,i) = -(*this)(j,i);
         }
      }
   }
}

void DenseMatrix::SetRow(int row, double value)
{
   for (int j = 0; j < Width(); j++)
   {
      (*this)(row, j) = value;
   }
}

void DenseMatrix::SetCol(int col, double value)
{
   for (int i = 0; i < Height(); i++)
   {
      (*this)(i, col) = value;
   }
}

void DenseMatrix::SetRow(int r, const Vector &row)
{
   for (int j = 0; j < Width(); j++)
   {
      (*this)(r, j) = row[j];
   }
}

void DenseMatrix::SetCol(int c, const Vector &col)
{
   for (int i = 0; i < Height(); i++)
   {
      (*this)(i, c) = col[i];
   }
}

void DenseMatrix::Threshold(double eps)
{
   for (int col = 0; col < Width(); col++)
   {
      for (int row = 0; row < Height(); row++)
      {
         if (std::abs((*this)(row,col)) <= eps)
         {
            (*this)(row,col) = 0.0;
         }
      }
   }
}

void DenseMatrix::Print(std::ostream &out, int width_) const
{
   // save current output flags
   ios::fmtflags old_flags = out.flags();
   // output flags = scientific + show sign
   out << setiosflags(ios::scientific | ios::showpos);
   for (int i = 0; i < height; i++)
   {
      out << "[row " << i << "]\n";
      for (int j = 0; j < width; j++)
      {
         out << (*this)(i,j);
         if (j+1 == width || (j+1) % width_ == 0)
         {
            out << '\n';
         }
         else
         {
            out << ' ';
         }
      }
   }
   // reset output flags to original values
   out.flags(old_flags);
}

void DenseMatrix::PrintMatlab(std::ostream &out) const
{
   // save current output flags
   ios::fmtflags old_flags = out.flags();
   // output flags = scientific + show sign
   out << setiosflags(ios::scientific | ios::showpos);
   for (int i = 0; i < height; i++)
   {
      for (int j = 0; j < width; j++)
      {
         out << (*this)(i,j);
         out << ' ';
      }
      out << "\n";
   }
   // reset output flags to original values
   out.flags(old_flags);
}

void DenseMatrix::PrintT(std::ostream &out, int width_) const
{
   // save current output flags
   ios::fmtflags old_flags = out.flags();
   // output flags = scientific + show sign
   out << setiosflags(ios::scientific | ios::showpos);
   for (int j = 0; j < width; j++)
   {
      out << "[col " << j << "]\n";
      for (int i = 0; i < height; i++)
      {
         out << (*this)(i,j);
         if (i+1 == height || (i+1) % width_ == 0)
         {
            out << '\n';
         }
         else
         {
            out << ' ';
         }
      }
   }
   // reset output flags to original values
   out.flags(old_flags);
}

void DenseMatrix::TestInversion()
{
   DenseMatrix copy(*this), C(width);
   Invert();
   mfem::Mult(*this, copy, C);

   for (int i = 0; i < width; i++)
   {
      C(i,i) -= 1.0;
   }
   mfem::out << "size = " << width << ", i_max = " << C.MaxMaxNorm()
             << ", cond_F = " << FNorm()*copy.FNorm() << endl;
}

DenseMatrix::~DenseMatrix() {}


void Add(const DenseMatrix &A, const DenseMatrix &B,
         double alpha, DenseMatrix &C)
{
   for (int j = 0; j < C.Width(); j++)
      for (int i = 0; i < C.Height(); i++)
      {
         C(i,j) = A(i,j) + alpha * B(i,j);
      }
}

void Add(double alpha, const double *A,
         double beta,  const double *B, DenseMatrix &C)
{
   const int m = C.Height()*C.Width();
   double *C_data = C.GetData();
   for (int i = 0; i < m; i++)
   {
      C_data[i] = alpha*A[i] + beta*B[i];
   }
}

void Add(double alpha, const DenseMatrix &A,
         double beta,  const DenseMatrix &B, DenseMatrix &C)
{
   MFEM_ASSERT(A.Height() == C.Height(), "");
   MFEM_ASSERT(B.Height() == C.Height(), "");
   MFEM_ASSERT(A.Width() == C.Width(), "");
   MFEM_ASSERT(B.Width() == C.Width(), "");
   Add(alpha, A.GetData(), beta, B.GetData(), C);
}


void Mult(const DenseMatrix &b, const DenseMatrix &c, DenseMatrix &a)
{
   MFEM_ASSERT(a.Height() == b.Height() && a.Width() == c.Width() &&
               b.Width() == c.Height(), "incompatible dimensions");

#ifdef MFEM_USE_LAPACK
   static char transa = 'N', transb = 'N';
   static double alpha = 1.0, beta = 0.0;
   int m = b.Height(), n = c.Width(), k = b.Width();

   double *bdata = const_cast<double *>(b.Data());
   double *cdata = const_cast<double *>(c.Data());
   dgemm_(&transa, &transb, &m, &n, &k, &alpha, bdata, &m,
          cdata, &k, &beta, a.Data(), &m);
#else
   const int ah = a.Height();
   const int aw = a.Width();
   const int bw = b.Width();
   double *ad = a.Data();
   const double *bd = b.Data();
   const double *cd = c.Data();
   for (int i = 0; i < ah*aw; i++)
   {
      ad[i] = 0.0;
   }
   for (int j = 0; j < aw; j++)
   {
      for (int k = 0; k < bw; k++)
      {
         for (int i = 0; i < ah; i++)
         {
            ad[i+j*ah] += bd[i+k*ah] * cd[k+j*bw];
         }
      }
   }
#endif
}

void AddMult(const DenseMatrix &b, const DenseMatrix &c, DenseMatrix &a)
{
   MFEM_ASSERT(a.Height() == b.Height() && a.Width() == c.Width() &&
               b.Width() == c.Height(), "incompatible dimensions");

#ifdef MFEM_USE_LAPACK
   static char transa = 'N', transb = 'N';
   static double alpha = 1.0, beta = 1.0;
   int m = b.Height(), n = c.Width(), k = b.Width();

   double *bdata = const_cast<double *>(b.Data());
   double *cdata = const_cast<double *>(c.Data());
   dgemm_(&transa, &transb, &m, &n, &k, &alpha, bdata, &m,
          cdata, &k, &beta, a.Data(), &m);
#else
   const int ah = a.Height();
   const int aw = a.Width();
   const int bw = b.Width();
   double *ad = a.Data();
   const double *bd = b.Data();
   const double *cd = c.Data();
   for (int j = 0; j < aw; j++)
   {
      for (int k = 0; k < bw; k++)
      {
         for (int i = 0; i < ah; i++)
         {
            ad[i+j*ah] += bd[i+k*ah] * cd[k+j*bw];
         }
      }
   }
#endif
}

void CalcAdjugate(const DenseMatrix &a, DenseMatrix &adja)
{
#ifdef MFEM_DEBUG
   if (a.Width() > a.Height() || a.Width() < 1 || a.Height() > 3)
   {
      mfem_error("CalcAdjugate(...)");
   }
   if (a.Width() != adja.Height() || a.Height() != adja.Width())
   {
      mfem_error("CalcAdjugate(...)");
   }
#endif

   if (a.Width() < a.Height())
   {
      const double *d = a.Data();
      double *ad = adja.Data();
      if (a.Width() == 1)
      {
         // N x 1, N = 2,3
         ad[0] = d[0];
         ad[1] = d[1];
         if (a.Height() == 3)
         {
            ad[2] = d[2];
         }
      }
      else
      {
         // 3 x 2
         double e, g, f;
         e = d[0]*d[0] + d[1]*d[1] + d[2]*d[2];
         g = d[3]*d[3] + d[4]*d[4] + d[5]*d[5];
         f = d[0]*d[3] + d[1]*d[4] + d[2]*d[5];

         ad[0] = d[0]*g - d[3]*f;
         ad[1] = d[3]*e - d[0]*f;
         ad[2] = d[1]*g - d[4]*f;
         ad[3] = d[4]*e - d[1]*f;
         ad[4] = d[2]*g - d[5]*f;
         ad[5] = d[5]*e - d[2]*f;
      }
      return;
   }

   if (a.Width() == 1)
   {
      adja(0,0) = 1.0;
   }
   else if (a.Width() == 2)
   {
      adja(0,0) =  a(1,1);
      adja(0,1) = -a(0,1);
      adja(1,0) = -a(1,0);
      adja(1,1) =  a(0,0);
   }
   else
   {
      adja(0,0) = a(1,1)*a(2,2)-a(1,2)*a(2,1);
      adja(0,1) = a(0,2)*a(2,1)-a(0,1)*a(2,2);
      adja(0,2) = a(0,1)*a(1,2)-a(0,2)*a(1,1);

      adja(1,0) = a(1,2)*a(2,0)-a(1,0)*a(2,2);
      adja(1,1) = a(0,0)*a(2,2)-a(0,2)*a(2,0);
      adja(1,2) = a(0,2)*a(1,0)-a(0,0)*a(1,2);

      adja(2,0) = a(1,0)*a(2,1)-a(1,1)*a(2,0);
      adja(2,1) = a(0,1)*a(2,0)-a(0,0)*a(2,1);
      adja(2,2) = a(0,0)*a(1,1)-a(0,1)*a(1,0);
   }
}

void CalcAdjugateTranspose(const DenseMatrix &a, DenseMatrix &adjat)
{
#ifdef MFEM_DEBUG
   if (a.Height() != a.Width() || adjat.Height() != adjat.Width() ||
       a.Width() != adjat.Width() || a.Width() < 1 || a.Width() > 3)
   {
      mfem_error("CalcAdjugateTranspose(...)");
   }
#endif
   if (a.Width() == 1)
   {
      adjat(0,0) = 1.0;
   }
   else if (a.Width() == 2)
   {
      adjat(0,0) =  a(1,1);
      adjat(1,0) = -a(0,1);
      adjat(0,1) = -a(1,0);
      adjat(1,1) =  a(0,0);
   }
   else
   {
      adjat(0,0) = a(1,1)*a(2,2)-a(1,2)*a(2,1);
      adjat(1,0) = a(0,2)*a(2,1)-a(0,1)*a(2,2);
      adjat(2,0) = a(0,1)*a(1,2)-a(0,2)*a(1,1);

      adjat(0,1) = a(1,2)*a(2,0)-a(1,0)*a(2,2);
      adjat(1,1) = a(0,0)*a(2,2)-a(0,2)*a(2,0);
      adjat(2,1) = a(0,2)*a(1,0)-a(0,0)*a(1,2);

      adjat(0,2) = a(1,0)*a(2,1)-a(1,1)*a(2,0);
      adjat(1,2) = a(0,1)*a(2,0)-a(0,0)*a(2,1);
      adjat(2,2) = a(0,0)*a(1,1)-a(0,1)*a(1,0);
   }
}

void CalcInverse(const DenseMatrix &a, DenseMatrix &inva)
{
   MFEM_ASSERT(a.Width() <= a.Height() && a.Width() >= 1 && a.Height() <= 3, "");
   MFEM_ASSERT(inva.Height() == a.Width(), "incorrect dimensions");
   MFEM_ASSERT(inva.Width() == a.Height(), "incorrect dimensions");

   double t;

   if (a.Width() < a.Height())
   {
      const double *d = a.Data();
      double *id = inva.Data();
      if (a.Height() == 2)
      {
         t = 1.0 / (d[0]*d[0] + d[1]*d[1]);
         id[0] = d[0] * t;
         id[1] = d[1] * t;
      }
      else
      {
         if (a.Width() == 1)
         {
            t = 1.0 / (d[0]*d[0] + d[1]*d[1] + d[2]*d[2]);
            id[0] = d[0] * t;
            id[1] = d[1] * t;
            id[2] = d[2] * t;
         }
         else
         {
            double e, g, f;
            e = d[0]*d[0] + d[1]*d[1] + d[2]*d[2];
            g = d[3]*d[3] + d[4]*d[4] + d[5]*d[5];
            f = d[0]*d[3] + d[1]*d[4] + d[2]*d[5];
            t = 1.0 / (e*g - f*f);
            e *= t; g *= t; f *= t;

            id[0] = d[0]*g - d[3]*f;
            id[1] = d[3]*e - d[0]*f;
            id[2] = d[1]*g - d[4]*f;
            id[3] = d[4]*e - d[1]*f;
            id[4] = d[2]*g - d[5]*f;
            id[5] = d[5]*e - d[2]*f;
         }
      }
      return;
   }

#ifdef MFEM_DEBUG
   t = a.Det();
   MFEM_ASSERT(std::abs(t) > 1.0e-14 * pow(a.FNorm()/a.Width(), a.Width()),
               "singular matrix!");
   t = 1.0 / t;
#else
   t = 1.0 / a.Det();
#endif

   switch (a.Height())
   {
      case 1:
         inva(0,0) = t;
         break;
      case 2:
         inva(0,0) = a(1,1) * t ;
         inva(0,1) = -a(0,1) * t ;
         inva(1,0) = -a(1,0) * t ;
         inva(1,1) = a(0,0) * t ;
         break;
      case 3:
         inva(0,0) = (a(1,1)*a(2,2)-a(1,2)*a(2,1))*t;
         inva(0,1) = (a(0,2)*a(2,1)-a(0,1)*a(2,2))*t;
         inva(0,2) = (a(0,1)*a(1,2)-a(0,2)*a(1,1))*t;

         inva(1,0) = (a(1,2)*a(2,0)-a(1,0)*a(2,2))*t;
         inva(1,1) = (a(0,0)*a(2,2)-a(0,2)*a(2,0))*t;
         inva(1,2) = (a(0,2)*a(1,0)-a(0,0)*a(1,2))*t;

         inva(2,0) = (a(1,0)*a(2,1)-a(1,1)*a(2,0))*t;
         inva(2,1) = (a(0,1)*a(2,0)-a(0,0)*a(2,1))*t;
         inva(2,2) = (a(0,0)*a(1,1)-a(0,1)*a(1,0))*t;
         break;
   }
}

void CalcInverseTranspose(const DenseMatrix &a, DenseMatrix &inva)
{
#ifdef MFEM_DEBUG
   if ( (a.Width() != a.Height()) || ( (a.Height()!= 1) && (a.Height()!= 2)
                                       && (a.Height()!= 3) ) )
   {
      mfem_error("CalcInverseTranspose(...)");
   }
#endif

   double t = 1. / a.Det() ;

   switch (a.Height())
   {
      case 1:
         inva(0,0) = 1.0 / a(0,0);
         break;
      case 2:
         inva(0,0) = a(1,1) * t ;
         inva(1,0) = -a(0,1) * t ;
         inva(0,1) = -a(1,0) * t ;
         inva(1,1) = a(0,0) * t ;
         break;
      case 3:
         inva(0,0) = (a(1,1)*a(2,2)-a(1,2)*a(2,1))*t;
         inva(1,0) = (a(0,2)*a(2,1)-a(0,1)*a(2,2))*t;
         inva(2,0) = (a(0,1)*a(1,2)-a(0,2)*a(1,1))*t;

         inva(0,1) = (a(1,2)*a(2,0)-a(1,0)*a(2,2))*t;
         inva(1,1) = (a(0,0)*a(2,2)-a(0,2)*a(2,0))*t;
         inva(2,1) = (a(0,2)*a(1,0)-a(0,0)*a(1,2))*t;

         inva(0,2) = (a(1,0)*a(2,1)-a(1,1)*a(2,0))*t;
         inva(1,2) = (a(0,1)*a(2,0)-a(0,0)*a(2,1))*t;
         inva(2,2) = (a(0,0)*a(1,1)-a(0,1)*a(1,0))*t;
         break;
   }
}

void CalcOrtho(const DenseMatrix &J, Vector &n)
{
   MFEM_ASSERT( ((J.Height() == 2 && J.Width() == 1)
                 || (J.Height() == 3 && J.Width() == 2))
                && (J.Height() == n.Size()),
                "Matrix must be 3x2 or 2x1, "
                << "and the Vector must be sized with the rows. "
                << " J.Height() = " << J.Height()
                << ", J.Width() = " << J.Width()
                << ", n.Size() = " << n.Size()
              );

   const double *d = J.Data();
   if (J.Height() == 2)
   {
      n(0) =  d[1];
      n(1) = -d[0];
   }
   else
   {
      n(0) = d[1]*d[5] - d[2]*d[4];
      n(1) = d[2]*d[3] - d[0]*d[5];
      n(2) = d[0]*d[4] - d[1]*d[3];
   }
}

void MultAAt(const DenseMatrix &a, DenseMatrix &aat)
{
   for (int i = 0; i < a.Height(); i++)
      for (int j = 0; j <= i; j++)
      {
         double temp = 0.;
         for (int k = 0; k < a.Width(); k++)
         {
            temp += a(i,k) * a(j,k);
         }
         aat(j,i) = aat(i,j) = temp;
      }
}

void AddMultADAt(const DenseMatrix &A, const Vector &D, DenseMatrix &ADAt)
{
   for (int i = 0; i < A.Height(); i++)
   {
      for (int j = 0; j < i; j++)
      {
         double t = 0.;
         for (int k = 0; k < A.Width(); k++)
         {
            t += D(k) * A(i, k) * A(j, k);
         }
         ADAt(i, j) += t;
         ADAt(j, i) += t;
      }
   }

   // process diagonal
   for (int i = 0; i < A.Height(); i++)
   {
      double t = 0.;
      for (int k = 0; k < A.Width(); k++)
      {
         t += D(k) * A(i, k) * A(i, k);
      }
      ADAt(i, i) += t;
   }
}

void MultADAt(const DenseMatrix &A, const Vector &D, DenseMatrix &ADAt)
{
   for (int i = 0; i < A.Height(); i++)
   {
      for (int j = 0; j <= i; j++)
      {
         double t = 0.;
         for (int k = 0; k < A.Width(); k++)
         {
            t += D(k) * A(i, k) * A(j, k);
         }
         ADAt(j, i) = ADAt(i, j) = t;
      }
   }
}

void MultABt(const DenseMatrix &A, const DenseMatrix &B, DenseMatrix &ABt)
{
#ifdef MFEM_DEBUG
   if (A.Height() != ABt.Height() || B.Height() != ABt.Width() ||
       A.Width() != B.Width())
   {
      mfem_error("MultABt(...)");
   }
#endif

#ifdef MFEM_USE_LAPACK
   static char transa = 'N', transb = 'T';
   static double alpha = 1.0, beta = 0.0;
   int m = A.Height(), n = B.Height(), k = A.Width();

   double *Adata = const_cast<double *>(A.Data());
   double *Bdata = const_cast<double *>(B.Data());
   dgemm_(&transa, &transb, &m, &n, &k, &alpha, Adata, &m,
          Bdata, &n, &beta, ABt.Data(), &m);
#elif 1
   const int ah = A.Height();
   const int bh = B.Height();
   const int aw = A.Width();
   const double *ad = A.Data();
   const double *bd = B.Data();
   double *cd = ABt.Data();

   for (int i = 0, s = ah*bh; i < s; i++)
   {
      cd[i] = 0.0;
   }
   for (int k = 0; k < aw; k++)
   {
      double *cp = cd;
      for (int j = 0; j < bh; j++)
      {
         const double bjk = bd[j];
         for (int i = 0; i < ah; i++)
         {
            cp[i] += ad[i] * bjk;
         }
         cp += ah;
      }
      ad += ah;
      bd += bh;
   }
#elif 1
   const int ah = A.Height();
   const int bh = B.Height();
   const int aw = A.Width();
   const double *ad = A.Data();
   const double *bd = B.Data();
   double *cd = ABt.Data();

   for (int j = 0; j < bh; j++)
      for (int i = 0; i < ah; i++)
      {
         double d = 0.0;
         const double *ap = ad + i;
         const double *bp = bd + j;
         for (int k = 0; k < aw; k++)
         {
            d += (*ap) * (*bp);
            ap += ah;
            bp += bh;
         }
         *(cd++) = d;
      }
#else
   int i, j, k;
   double d;

   for (i = 0; i < A.Height(); i++)
      for (j = 0; j < B.Height(); j++)
      {
         d = 0.0;
         for (k = 0; k < A.Width(); k++)
         {
            d += A(i, k) * B(j, k);
         }
         ABt(i, j) = d;
      }
#endif
}

void MultADBt(const DenseMatrix &A, const Vector &D,
              const DenseMatrix &B, DenseMatrix &ADBt)
{
#ifdef MFEM_DEBUG
   if (A.Height() != ADBt.Height() || B.Height() != ADBt.Width() ||
       A.Width() != B.Width() || A.Width() != D.Size())
   {
      mfem_error("MultADBt(...)");
   }
#endif

   const int ah = A.Height();
   const int bh = B.Height();
   const int aw = A.Width();
   const double *ad = A.Data();
   const double *bd = B.Data();
   const double *dd = D.GetData();
   double *cd = ADBt.Data();

   for (int i = 0, s = ah*bh; i < s; i++)
   {
      cd[i] = 0.0;
   }
   for (int k = 0; k < aw; k++)
   {
      double *cp = cd;
      for (int j = 0; j < bh; j++)
      {
         const double dk_bjk = dd[k] * bd[j];
         for (int i = 0; i < ah; i++)
         {
            cp[i] += ad[i] * dk_bjk;
         }
         cp += ah;
      }
      ad += ah;
      bd += bh;
   }
}

void AddMultABt(const DenseMatrix &A, const DenseMatrix &B, DenseMatrix &ABt)
{
#ifdef MFEM_DEBUG
   if (A.Height() != ABt.Height() || B.Height() != ABt.Width() ||
       A.Width() != B.Width())
   {
      mfem_error("AddMultABt(...)");
   }
#endif

#ifdef MFEM_USE_LAPACK
   static char transa = 'N', transb = 'T';
   static double alpha = 1.0, beta = 1.0;
   int m = A.Height(), n = B.Height(), k = A.Width();

   double *Adata = const_cast<double *>(A.Data());
   double *Bdata = const_cast<double *>(B.Data());
   dgemm_(&transa, &transb, &m, &n, &k, &alpha, Adata, &m,
          Bdata, &n, &beta, ABt.Data(), &m);
#elif 1
   const int ah = A.Height();
   const int bh = B.Height();
   const int aw = A.Width();
   const double *ad = A.Data();
   const double *bd = B.Data();
   double *cd = ABt.Data();

   for (int k = 0; k < aw; k++)
   {
      double *cp = cd;
      for (int j = 0; j < bh; j++)
      {
         const double bjk = bd[j];
         for (int i = 0; i < ah; i++)
         {
            cp[i] += ad[i] * bjk;
         }
         cp += ah;
      }
      ad += ah;
      bd += bh;
   }
#else
   int i, j, k;
   double d;

   for (i = 0; i < A.Height(); i++)
      for (j = 0; j < B.Height(); j++)
      {
         d = 0.0;
         for (k = 0; k < A.Width(); k++)
         {
            d += A(i, k) * B(j, k);
         }
         ABt(i, j) += d;
      }
#endif
}

void AddMultADBt(const DenseMatrix &A, const Vector &D,
                 const DenseMatrix &B, DenseMatrix &ADBt)
{
#ifdef MFEM_DEBUG
   if (A.Height() != ADBt.Height() || B.Height() != ADBt.Width() ||
       A.Width() != B.Width() || A.Width() != D.Size())
   {
      mfem_error("AddMultADBt(...)");
   }
#endif

   const int ah = A.Height();
   const int bh = B.Height();
   const int aw = A.Width();
   const double *ad = A.Data();
   const double *bd = B.Data();
   const double *dd = D.GetData();
   double *cd = ADBt.Data();

   for (int k = 0; k < aw; k++)
   {
      double *cp = cd;
      for (int j = 0; j < bh; j++)
      {
         const double dk_bjk = dd[k] * bd[j];
         for (int i = 0; i < ah; i++)
         {
            cp[i] += ad[i] * dk_bjk;
         }
         cp += ah;
      }
      ad += ah;
      bd += bh;
   }
}

void AddMult_a_ABt(double a, const DenseMatrix &A, const DenseMatrix &B,
                   DenseMatrix &ABt)
{
#ifdef MFEM_DEBUG
   if (A.Height() != ABt.Height() || B.Height() != ABt.Width() ||
       A.Width() != B.Width())
   {
      mfem_error("AddMult_a_ABt(...)");
   }
#endif

#ifdef MFEM_USE_LAPACK
   static char transa = 'N', transb = 'T';
   double alpha = a;
   static double beta = 1.0;
   int m = A.Height(), n = B.Height(), k = A.Width();

   double *Adata = const_cast<double *>(A.Data());
   double *Bdata = const_cast<double *>(B.Data());
   dgemm_(&transa, &transb, &m, &n, &k, &alpha, Adata, &m,
          Bdata, &n, &beta, ABt.Data(), &m);
#elif 1
   const int ah = A.Height();
   const int bh = B.Height();
   const int aw = A.Width();
   const double *ad = A.Data();
   const double *bd = B.Data();
   double *cd = ABt.Data();

   for (int k = 0; k < aw; k++)
   {
      double *cp = cd;
      for (int j = 0; j < bh; j++)
      {
         const double bjk = a * bd[j];
         for (int i = 0; i < ah; i++)
         {
            cp[i] += ad[i] * bjk;
         }
         cp += ah;
      }
      ad += ah;
      bd += bh;
   }
#else
   int i, j, k;
   double d;

   for (i = 0; i < A.Height(); i++)
      for (j = 0; j < B.Height(); j++)
      {
         d = 0.0;
         for (k = 0; k < A.Width(); k++)
         {
            d += A(i, k) * B(j, k);
         }
         ABt(i, j) += a * d;
      }
#endif
}

void MultAtB(const DenseMatrix &A, const DenseMatrix &B, DenseMatrix &AtB)
{
#ifdef MFEM_DEBUG
   if (A.Width() != AtB.Height() || B.Width() != AtB.Width() ||
       A.Height() != B.Height())
   {
      mfem_error("MultAtB(...)");
   }
#endif

#ifdef MFEM_USE_LAPACK
   static char transa = 'T', transb = 'N';
   static double alpha = 1.0, beta = 0.0;
   int m = A.Width(), n = B.Width(), k = A.Height();

   double *Adata = const_cast<double *>(A.Data());
   double *Bdata = const_cast<double *>(B.Data());
   dgemm_(&transa, &transb, &m, &n, &k, &alpha, Adata, &k,
          Bdata, &k, &beta, AtB.Data(), &m);
#elif 1
   const int ah = A.Height();
   const int aw = A.Width();
   const int bw = B.Width();
   const double *ad = A.Data();
   const double *bd = B.Data();
   double *cd = AtB.Data();

   for (int j = 0; j < bw; j++)
   {
      const double *ap = ad;
      for (int i = 0; i < aw; i++)
      {
         double d = 0.0;
         for (int k = 0; k < ah; k++)
         {
            d += ap[k] * bd[k];
         }
         *(cd++) = d;
         ap += ah;
      }
      bd += ah;
   }
#else
   int i, j, k;
   double d;

   for (i = 0; i < A.Width(); i++)
      for (j = 0; j < B.Width(); j++)
      {
         d = 0.0;
         for (k = 0; k < A.Height(); k++)
         {
            d += A(k, i) * B(k, j);
         }
         AtB(i, j) = d;
      }
#endif
}

void AddMult_a_AAt(double a, const DenseMatrix &A, DenseMatrix &AAt)
{
   double d;

   for (int i = 0; i < A.Height(); i++)
   {
      for (int j = 0; j < i; j++)
      {
         d = 0.;
         for (int k = 0; k < A.Width(); k++)
         {
            d += A(i,k) * A(j,k);
         }
         AAt(i, j) += (d *= a);
         AAt(j, i) += d;
      }
      d = 0.;
      for (int k = 0; k < A.Width(); k++)
      {
         d += A(i,k) * A(i,k);
      }
      AAt(i, i) += a * d;
   }
}

void Mult_a_AAt(double a, const DenseMatrix &A, DenseMatrix &AAt)
{
   for (int i = 0; i < A.Height(); i++)
      for (int j = 0; j <= i; j++)
      {
         double d = 0.;
         for (int k = 0; k < A.Width(); k++)
         {
            d += A(i,k) * A(j,k);
         }
         AAt(i, j) = AAt(j, i) = a * d;
      }
}

void MultVVt(const Vector &v, DenseMatrix &vvt)
{
   for (int i = 0; i < v.Size(); i++)
      for (int j = 0; j <= i; j++)
      {
         vvt(i,j) = vvt(j,i) = v(i) * v(j);
      }
}

void MultVWt(const Vector &v, const Vector &w, DenseMatrix &VWt)
{
   int i, j;
   double vi;

#ifdef MFEM_DEBUG
   if (v.Size() != VWt.Height() || w.Size() != VWt.Width())
   {
      mfem_error("MultVWt(...)");
   }
#endif

   for (i = 0; i < v.Size(); i++)
   {
      vi = v(i);
      for (j = 0; j < w.Size(); j++)
      {
         VWt(i, j) = vi * w(j);
      }
   }
}

void AddMultVWt(const Vector &v, const Vector &w, DenseMatrix &VWt)
{
   int m = v.Size(), n = w.Size();

#ifdef MFEM_DEBUG
   if (VWt.Height() != m || VWt.Width() != n)
   {
      mfem_error("AddMultVWt(...)");
   }
#endif

   for (int i = 0; i < m; i++)
   {
      double vi = v(i);
      for (int j = 0; j < n; j++)
      {
         VWt(i, j) += vi * w(j);
      }
   }
}

void AddMult_a_VWt(const double a, const Vector &v, const Vector &w,
                   DenseMatrix &VWt)
{
   int m = v.Size(), n = w.Size();

#ifdef MFEM_DEBUG
   if (VWt.Height() != m || VWt.Width() != n)
   {
      mfem_error("AddMult_a_VWt(...)");
   }
#endif

   for (int j = 0; j < n; j++)
   {
      const double awj = a * w(j);
      for (int i = 0; i < m; i++)
      {
         VWt(i, j) += v(i) * awj;
      }
   }
}

void AddMult_a_VVt(const double a, const Vector &v, DenseMatrix &VVt)
{
   int n = v.Size();

#ifdef MFEM_DEBUG
   if (VVt.Height() != n || VVt.Width() != n)
   {
      mfem_error("AddMult_a_VVt(...)");
   }
#endif

   for (int i = 0; i < n; i++)
   {
      double avi = a * v(i);
      for (int j = 0; j < i; j++)
      {
         double avivj = avi * v(j);
         VVt(i, j) += avivj;
         VVt(j, i) += avivj;
      }
      VVt(i, i) += avi * v(i);
   }
}


void LUFactors::Factor(int m)
{
#ifdef MFEM_USE_LAPACK
   int info = 0;
   if (m) { dgetrf_(&m, &m, data, &m, ipiv, &info); }
   MFEM_VERIFY(!info, "LAPACK: error in DGETRF");
#else
   // compiling without LAPACK
   double *data = this->data;
   for (int i = 0; i < m; i++)
   {
      // pivoting
      {
         int piv = i;
         double a = std::abs(data[piv+i*m]);
         for (int j = i+1; j < m; j++)
         {
            const double b = std::abs(data[j+i*m]);
            if (b > a)
            {
               a = b;
               piv = j;
            }
         }
         ipiv[i] = piv;
         if (piv != i)
         {
            // swap rows i and piv in both L and U parts
            for (int j = 0; j < m; j++)
            {
               Swap<double>(data[i+j*m], data[piv+j*m]);
            }
         }
      }
      MFEM_ASSERT(data[i+i*m] != 0.0, "division by zero");
      const double a_ii_inv = 1.0/data[i+i*m];
      for (int j = i+1; j < m; j++)
      {
         data[j+i*m] *= a_ii_inv;
      }
      for (int k = i+1; k < m; k++)
      {
         const double a_ik = data[i+k*m];
         for (int j = i+1; j < m; j++)
         {
            data[j+k*m] -= a_ik * data[j+i*m];
         }
      }
   }
#endif
}

double LUFactors::Det(int m) const
{
   double det = 1.0;
   for (int i=0; i<m; i++)
   {
      if (ipiv[i] != i-ipiv_base)
      {
         det *= -data[m * i + i];
      }
      else
      {
         det *=  data[m * i + i];
      }
   }
   return det;
}

void LUFactors::Mult(int m, int n, double *X) const
{
   const double *data = this->data;
   const int *ipiv = this->ipiv;
   double *x = X;
   for (int k = 0; k < n; k++)
   {
      // X <- U X
      for (int i = 0; i < m; i++)
      {
         double x_i = x[i] * data[i+i*m];
         for (int j = i+1; j < m; j++)
         {
            x_i += x[j] * data[i+j*m];
         }
         x[i] = x_i;
      }
      // X <- L X
      for (int i = m-1; i >= 0; i--)
      {
         double x_i = x[i];
         for (int j = 0; j < i; j++)
         {
            x_i += x[j] * data[i+j*m];
         }
         x[i] = x_i;
      }
      // X <- P^{-1} X
      for (int i = m-1; i >= 0; i--)
      {
         Swap<double>(x[i], x[ipiv[i]-ipiv_base]);
      }
      x += m;
   }
}

void LUFactors::LSolve(int m, int n, double *X) const
{
   const double *data = this->data;
   const int *ipiv = this->ipiv;
   double *x = X;
   for (int k = 0; k < n; k++)
   {
      // X <- P X
      for (int i = 0; i < m; i++)
      {
         Swap<double>(x[i], x[ipiv[i]-ipiv_base]);
      }
      // X <- L^{-1} X
      for (int j = 0; j < m; j++)
      {
         const double x_j = x[j];
         for (int i = j+1; i < m; i++)
         {
            x[i] -= data[i+j*m] * x_j;
         }
      }
      x += m;
   }
}

void LUFactors::USolve(int m, int n, double *X) const
{
   const double *data = this->data;
   double *x = X;
   // X <- U^{-1} X
   for (int k = 0; k < n; k++)
   {
      for (int j = m-1; j >= 0; j--)
      {
         const double x_j = ( x[j] /= data[j+j*m] );
         for (int i = 0; i < j; i++)
         {
            x[i] -= data[i+j*m] * x_j;
         }
      }
      x += m;
   }
}

void LUFactors::Solve(int m, int n, double *X) const
{
#ifdef MFEM_USE_LAPACK
   char trans = 'N';
   int  info = 0;
   if (m > 0 && n > 0) { dgetrs_(&trans, &m, &n, data, &m, ipiv, X, &m, &info); }
   MFEM_VERIFY(!info, "LAPACK: error in DGETRS");
#else
   // compiling without LAPACK
   LSolve(m, n, X);
   USolve(m, n, X);
#endif
}

void LUFactors::GetInverseMatrix(int m, double *X) const
{
   // A^{-1} = U^{-1} L^{-1} P
   const double *data = this->data;
   const int *ipiv = this->ipiv;
   // X <- U^{-1} (set only the upper triangular part of X)
   double *x = X;
   for (int k = 0; k < m; k++)
   {
      const double minus_x_k = -( x[k] = 1.0/data[k+k*m] );
      for (int i = 0; i < k; i++)
      {
         x[i] = data[i+k*m] * minus_x_k;
      }
      for (int j = k-1; j >= 0; j--)
      {
         const double x_j = ( x[j] /= data[j+j*m] );
         for (int i = 0; i < j; i++)
         {
            x[i] -= data[i+j*m] * x_j;
         }
      }
      x += m;
   }
   // X <- X L^{-1} (use input only from the upper triangular part of X)
   {
      int k = m-1;
      for (int j = 0; j < k; j++)
      {
         const double minus_L_kj = -data[k+j*m];
         for (int i = 0; i <= j; i++)
         {
            X[i+j*m] += X[i+k*m] * minus_L_kj;
         }
         for (int i = j+1; i < m; i++)
         {
            X[i+j*m] = X[i+k*m] * minus_L_kj;
         }
      }
   }
   for (int k = m-2; k >= 0; k--)
   {
      for (int j = 0; j < k; j++)
      {
         const double L_kj = data[k+j*m];
         for (int i = 0; i < m; i++)
         {
            X[i+j*m] -= X[i+k*m] * L_kj;
         }
      }
   }
   // X <- X P
   for (int k = m-1; k >= 0; k--)
   {
      const int piv_k = ipiv[k]-ipiv_base;
      if (k != piv_k)
      {
         for (int i = 0; i < m; i++)
         {
            Swap<double>(X[i+k*m], X[i+piv_k*m]);
         }
      }
   }
}

void LUFactors::SubMult(int m, int n, int r, const double *A21,
                        const double *X1, double *X2)
{
   // X2 <- X2 - A21 X1
   for (int k = 0; k < r; k++)
   {
      for (int j = 0; j < m; j++)
      {
         const double x1_jk = X1[j+k*m];
         for (int i = 0; i < n; i++)
         {
            X2[i+k*n] -= A21[i+j*n] * x1_jk;
         }
      }
   }
}

void LUFactors::BlockFactor(
   int m, int n, double *A12, double *A21, double *A22) const
{
   const double *data = this->data;
   // A12 <- L^{-1} P A12
   LSolve(m, n, A12);
   // A21 <- A21 U^{-1}
   for (int j = 0; j < m; j++)
   {
      const double u_jj_inv = 1.0/data[j+j*m];
      for (int i = 0; i < n; i++)
      {
         A21[i+j*n] *= u_jj_inv;
      }
      for (int k = j+1; k < m; k++)
      {
         const double u_jk = data[j+k*m];
         for (int i = 0; i < n; i++)
         {
            A21[i+k*n] -= A21[i+j*n] * u_jk;
         }
      }
   }
   // A22 <- A22 - A21 A12
   SubMult(m, n, n, A21, A12, A22);
}

void LUFactors::BlockForwSolve(int m, int n, int r, const double *L21,
                               double *B1, double *B2) const
{
   // B1 <- L^{-1} P B1
   LSolve(m, r, B1);
   // B2 <- B2 - L21 B1
   SubMult(m, n, r, L21, B1, B2);
}

void LUFactors::BlockBackSolve(int m, int n, int r, const double *U12,
                               const double *X2, double *Y1) const
{
   // Y1 <- Y1 - U12 X2
   SubMult(n, m, r, U12, X2, Y1);
   // Y1 <- U^{-1} Y1
   USolve(m, r, Y1);
}


DenseMatrixInverse::DenseMatrixInverse(const DenseMatrix &mat)
   : MatrixInverse(mat)
{
   MFEM_ASSERT(height == width, "not a square matrix");
   a = &mat;
   lu.data = new double[width*width];
   lu.ipiv = new int[width];
   Factor();
}

DenseMatrixInverse::DenseMatrixInverse(const DenseMatrix *mat)
   : MatrixInverse(*mat)
{
   MFEM_ASSERT(height == width, "not a square matrix");
   a = mat;
   lu.data = new double[width*width];
   lu.ipiv = new int[width];
}

void DenseMatrixInverse::Factor()
{
   MFEM_ASSERT(a, "DenseMatrix is not given");
   const double *adata = a->data;
   for (int i = 0, s = width*width; i < s; i++)
   {
      lu.data[i] = adata[i];
   }
   lu.Factor(width);
}

void DenseMatrixInverse::Factor(const DenseMatrix &mat)
{
   MFEM_VERIFY(mat.height == mat.width, "DenseMatrix is not square!");
   if (width != mat.width)
   {
      height = width = mat.width;
      delete [] lu.data;
      lu.data = new double[width*width];
      delete [] lu.ipiv;
      lu.ipiv = new int[width];
   }
   a = &mat;
   Factor();
}

void DenseMatrixInverse::SetOperator(const Operator &op)
{
   const DenseMatrix *p = dynamic_cast<const DenseMatrix*>(&op);
   MFEM_VERIFY(p != NULL, "Operator is not a DenseMatrix!");
   Factor(*p);
}

void DenseMatrixInverse::Mult(const Vector &x, Vector &y) const
{
   y = x;
   lu.Solve(width, 1, y.GetData());
}

void DenseMatrixInverse::Mult(const DenseMatrix &B, DenseMatrix &X) const
{
   X = B;
   lu.Solve(width, X.Width(), X.Data());
}

void DenseMatrixInverse::TestInversion()
{
   DenseMatrix C(width);
   Mult(*a, C);
   for (int i = 0; i < width; i++)
   {
      C(i,i) -= 1.0;
   }
   mfem::out << "size = " << width << ", i_max = " << C.MaxMaxNorm() << endl;
}

DenseMatrixInverse::~DenseMatrixInverse()
{
   delete [] lu.data;
   delete [] lu.ipiv;
}


DenseMatrixEigensystem::DenseMatrixEigensystem(DenseMatrix &m)
   : mat(m)
{
   n = mat.Width();
   EVal.SetSize(n);
   EVect.SetSize(n);
   ev.SetDataAndSize((double*)NULL, n);

#ifdef MFEM_USE_LAPACK
   jobz = 'V';
   uplo = 'U';
   lwork = -1;
   double qwork;
   dsyev_(&jobz, &uplo, &n, EVect.Data(), &n, EVal.GetData(),
          &qwork, &lwork, &info);

   lwork = (int) qwork;
   work = new double[lwork];
#endif
}

DenseMatrixEigensystem::DenseMatrixEigensystem(
   const DenseMatrixEigensystem &other)
   : mat(other.mat), EVal(other.EVal), EVect(other.EVect), ev((double*)NULL, other.n),
     n(other.n)
{
#ifdef MFEM_USE_LAPACK
   jobz = other.jobz;
   uplo = other.uplo;
   lwork = other.lwork;

   work = new double[lwork];
#endif
}

void DenseMatrixEigensystem::Eval()
{
#ifdef MFEM_DEBUG
   if (mat.Width() != n)
   {
      mfem_error("DenseMatrixEigensystem::Eval()");
   }
#endif

#ifdef MFEM_USE_LAPACK
   EVect = mat;
   dsyev_(&jobz, &uplo, &n, EVect.Data(), &n, EVal.GetData(),
          work, &lwork, &info);

   if (info != 0)
   {
      mfem::err << "DenseMatrixEigensystem::Eval(): DSYEV error code: "
                << info << endl;
      mfem_error();
   }
#else
   mfem_error("DenseMatrixEigensystem::Eval(): Compiled without LAPACK");
#endif
}

DenseMatrixEigensystem::~DenseMatrixEigensystem()
{
#ifdef MFEM_USE_LAPACK
   delete [] work;
#endif
}


DenseMatrixSVD::DenseMatrixSVD(DenseMatrix &M)
{
   m = M.Height();
   n = M.Width();
   Init();
}

DenseMatrixSVD::DenseMatrixSVD(int h, int w)
{
   m = h;
   n = w;
   Init();
}

void DenseMatrixSVD::Init()
{
#ifdef MFEM_USE_LAPACK
   sv.SetSize(min(m, n));

   jobu  = 'N';
   jobvt = 'N';

   double qwork;
   lwork = -1;
   dgesvd_(&jobu, &jobvt, &m, &n, NULL, &m, sv.GetData(), NULL, &m,
           NULL, &n, &qwork, &lwork, &info);

   lwork = (int) qwork;
   work = new double[lwork];
#else
   mfem_error("DenseMatrixSVD::Init(): Compiled without LAPACK");
#endif
}

void DenseMatrixSVD::Eval(DenseMatrix &M)
{
#ifdef MFEM_DEBUG
   if (M.Height() != m || M.Width() != n)
   {
      mfem_error("DenseMatrixSVD::Eval()");
   }
#endif

#ifdef MFEM_USE_LAPACK
   dgesvd_(&jobu, &jobvt, &m, &n, M.Data(), &m, sv.GetData(), NULL, &m,
           NULL, &n, work, &lwork, &info);

   if (info)
   {
      mfem::err << "DenseMatrixSVD::Eval() : info = " << info << endl;
      mfem_error();
   }
#else
   mfem_error("DenseMatrixSVD::Eval(): Compiled without LAPACK");
#endif
}

DenseMatrixSVD::~DenseMatrixSVD()
{
#ifdef MFEM_USE_LAPACK
   delete [] work;
#endif
}


void DenseTensor::AddMult(const Table &elem_dof, const Vector &x,
                          Vector &y) const
{
   int n = SizeI(), ne = SizeK();
   const int *I = elem_dof.GetI(), *J = elem_dof.GetJ(), *dofs;
   const double *d_col = tdata;
   const double *xp = x;
   double *yp = y, x_col;
   // the '4' here can be tuned for given platform and compiler
   if (n <= 4)
   {
      for (int i = 0; i < ne; i++)
      {
         dofs = J + I[i];
         for (int col = 0; col < n; col++)
         {
            x_col = xp[dofs[col]];
            for (int row = 0; row < n; row++)
            {
               yp[dofs[row]] += x_col*d_col[row];
            }
            d_col += n;
         }
      }
   }
   else
   {
      Vector ye(n);
      for (int i = 0; i < ne; i++)
      {
         dofs = J + I[i];
         x_col = xp[dofs[0]];
         for (int row = 0; row < n; row++)
         {
            ye(row) = x_col*d_col[row];
         }
         d_col += n;
         for (int col = 1; col < n; col++)
         {
            x_col = xp[dofs[col]];
            for (int row = 0; row < n; row++)
            {
               ye(row) += x_col*d_col[row];
            }
            d_col += n;
         }
         for (int row = 0; row < n; row++)
         {
            yp[dofs[row]] += ye(row);
         }
      }
   }
}

DenseTensor &DenseTensor::operator=(double c)
{
   int s = SizeI() * SizeJ() * SizeK();
   for (int i=0; i<s; i++)
   {
      tdata[i] = c;
   }
   return *this;
}

}<|MERGE_RESOLUTION|>--- conflicted
+++ resolved
@@ -65,11 +65,7 @@
 
 DenseMatrix::DenseMatrix(const DenseMatrix &m) : Matrix(m.height, m.width)
 {
-<<<<<<< HEAD
-   if (m.data.Size() > 0) { m.data.Copy(data); }
-=======
    m.data.Copy(data);
->>>>>>> f87d3d8b
 }
 
 DenseMatrix::DenseMatrix(int s) : Matrix(s), data(s*s)
