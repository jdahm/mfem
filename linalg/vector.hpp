--- conflicted
+++ resolved
@@ -134,15 +134,11 @@
    /** It is always true that Capacity() >= Size(). */
    inline int Capacity() const { return data.Capacity(); }
 
-<<<<<<< HEAD
-   inline double *GetData() { return data; }
-   inline const double *GetData() const { return data; }
-=======
    /// Return a pointer to the beginning of the Vector data.
    /** @warning This method should be used with caution as it gives write access
        to the data of const-qualified Vector%s. */
-   inline double *GetData() const { return data; }
->>>>>>> 053480d4
+   inline double *GetData() { return data; }
+   inline const double *GetData() const { return data; }
 
    /// Conversion to `double *`.
    /** @note This conversion function makes it possible to use [] for indexing
