--- conflicted
+++ resolved
@@ -29,27 +29,6 @@
 namespace mfem
 {
 
-<<<<<<< HEAD
-=======
-Vector::Vector(const Vector &v)
-{
-   int s = v.Size();
-
-   if (s > 0)
-   {
-      MFEM_ASSERT(v.data, "invalid source vector");
-      allocsize = size = s;
-      data = new double[s];
-      std::memcpy(data, v.data, sizeof(double)*s);
-   }
-   else
-   {
-      allocsize = size = 0;
-      data = NULL;
-   }
-}
-
->>>>>>> 99e0e444
 void Vector::Load(std::istream **in, int np, int *dim)
 {
    int i, j, s;
@@ -126,20 +105,18 @@
 
 Vector &Vector::operator=(const double *v)
 {
-<<<<<<< HEAD
    double *d = GetData();
+
+   if (GetData() != v)
+   {
+      MFEM_ASSERT(GetData() + Size() <= v || v + Size() <= GetData(), "Vectors overlap!");
 #if defined(MFEM_USE_OPENMP)
 #pragma omp target teams distribute parallel for if(target:device.UseTarget()) is_device_ptr(d, v) if(parallel:use_parallel)
 #endif
-   for (int i = 0; i < Size(); i++)
-   {
-      d[i] = v[i];
-=======
-   if (data != v)
-   {
-      MFEM_ASSERT(data + size <= v || v + size <= data, "Vectors overlap!");
-      std::memcpy(data, v, sizeof(double)*size);
->>>>>>> 99e0e444
+      for (int i = 0; i < Size(); i++)
+      {
+         d[i] = v[i];
+      }
    }
    return *this;
 }
@@ -148,20 +125,7 @@
 {
    device = v.device;
    SetSize(v.Size());
-<<<<<<< HEAD
-   double *d = GetData();
-   const double *vd = v.GetData();
-#if defined(MFEM_USE_OPENMP)
-#pragma omp target teams distribute parallel for if(target:device.UseTarget()) is_device_ptr(d, vd) if(parallel:use_parallel)
-#endif
-   for (int i = 0; i < Size(); i++)
-   {
-      d[i] = vd[i];
-   }
-   return *this;
-=======
    return operator=(v.data);
->>>>>>> 99e0e444
 }
 
 Vector &Vector::operator=(double value)
