--- conflicted
+++ resolved
@@ -244,14 +244,7 @@
    }
 #endif
 
-<<<<<<< HEAD
-#ifdef MFEM_USE_OPENMP
-   #pragma omp parallel for
-#endif
    for (int i = 0; i < v.Size(); i++)
-=======
-   for (int i = 0; i < v.size; i++)
->>>>>>> f87b44b5
    {
       v.data[i] = v1.data[i] + v2.data[i];
    }
@@ -277,14 +270,7 @@
    {
       const double *v1p = v1.data, *v2p = v2.data;
       double *vp = v.data;
-<<<<<<< HEAD
       const int s = v.Size();
-#ifdef MFEM_USE_OPENMP
-      #pragma omp parallel for
-#endif
-=======
-      int s = v.size;
->>>>>>> f87b44b5
       for (int i = 0; i < s; i++)
       {
          vp[i] = v1p[i] + alpha*v2p[i];
