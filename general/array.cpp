// Copyright (c) 2010, Lawrence Livermore National Security, LLC. Produced at
// the Lawrence Livermore National Laboratory. LLNL-CODE-443211. All Rights
// reserved. See file COPYRIGHT for details.
//
// This file is part of the MFEM library. For more information and source code
// availability see http://mfem.org.
//
// MFEM is free software; you can redistribute it and/or modify it under the
// terms of the GNU Lesser General Public License (as published by the Free
// Software Foundation) version 2.1 dated February 1999.


// Abstract array data type

#include "array.hpp"
<<<<<<< HEAD
#include "simpool.hpp"

typedef DynamicPoolAllocator<Allocator> PoolType;
=======
#include <fstream>
>>>>>>> 99e0e444

namespace mfem
{

BaseArray::BaseArray(int asize, int ainc, int elementsize)
{
   if (asize > 0)
   {
      PoolType& pool = PoolType::getInstance();
      data = pool.allocate(asize * elementsize);
      size = allocsize = asize;
   }
   else
   {
      data = 0;
      size = allocsize = 0;
   }
   inc = ainc;
}

BaseArray::~BaseArray()
{
   Delete();
}

void BaseArray::Delete()
{
   if (allocsize > 0)
   {
      PoolType& pool = PoolType::getInstance();
      pool.deallocate(data);
   }
}

void BaseArray::GrowSize(int minsize, int elementsize)
{
   void *p;
   int nsize = (inc > 0) ? abs(allocsize) + inc : 2 * abs(allocsize);
   if (nsize < minsize) { nsize = minsize; }

   PoolType& pool = PoolType::getInstance();
   p = pool.allocate(nsize * elementsize);
   if (size > 0)
   {
      memcpy(p, data, size * elementsize);
   }
   if (allocsize > 0)
   {
      pool.deallocate(data);
   }
   data = p;
   allocsize = nsize;
}

template <class T>
void Array<T>::Print(std::ostream &out, int width) const
{
   for (int i = 0; i < size; i++)
   {
      out << ((T*)data)[i];
      if ( !((i+1) % width) || i+1 == size )
      {
         out << '\n';
      }
      else
      {
         out << " ";
      }
   }
}

template <class T>
void Array<T>::Save(std::ostream &out, int fmt) const
{
   if (fmt == 0)
   {
      out << size << '\n';
   }
   for (int i = 0; i < size; i++)
   {
      out << operator[](i) << '\n';
   }
}

template <class T>
void Array<T>::Load(std::istream &in, int fmt)
{
   if (fmt == 0)
   {
      int new_size;
      in >> new_size;
      SetSize(new_size);
   }
   for (int i = 0; i < size; i++)
   {
      in >> operator[](i);
   }
}

template <class T>
T Array<T>::Max() const
{
   MFEM_ASSERT(size > 0, "Array is empty with size " << size);

   T max = operator[](0);
   for (int i = 1; i < size; i++)
      if (max < operator[](i))
      {
         max = operator[](i);
      }

   return max;
}

template <class T>
T Array<T>::Min() const
{
   MFEM_ASSERT(size > 0, "Array is empty with size " << size);

   T min = operator[](0);
   for (int i = 1; i < size; i++)
      if (operator[](i) < min)
      {
         min = operator[](i);
      }

   return min;
}

// Partial Sum
template <class T>
void Array<T>::PartialSum()
{
   T sum = static_cast<T>(0);
   for (int i = 0; i < size; i++)
   {
      sum+=operator[](i);
      operator[](i) = sum;
   }
}

// Sum
template <class T>
T Array<T>::Sum()
{
   T sum = static_cast<T>(0);
   for (int i = 0; i < size; i++)
   {
      sum+=operator[](i);
   }

   return sum;
}

template <class T>
int Array<T>::IsSorted()
{
   T val_prev = operator[](0), val;
   for (int i = 1; i < size; i++)
   {
      val=operator[](i);
      if (val < val_prev)
      {
         return 0;
      }
      val_prev = val;
   }

   return 1;
}


template <class T>
void Array2D<T>::Load(const char *filename, int fmt)
{
   std::ifstream in;
   in.open(filename, std::ifstream::in);
   MFEM_VERIFY(in.is_open(), "File " << filename << " does not exist.");
   Load(in, fmt);
   in.close();
}

template <class T>
void Array2D<T>::Print(std::ostream &out, int width_)
{
   int height = this->NumRows();
   int width  = this->NumCols();

   for (int i = 0; i < height; i++)
   {
      out << "[row " << i << "]\n";
      for (int j = 0; j < width; j++)
      {
         out << (*this)(i,j);
         if ( (j+1) == width_ || (j+1) % width_ == 0 )
         {
            out << '\n';
         }
         else
         {
            out << ' ';
         }
      }
   }
}

template class Array<int>;
template class Array<double>;
template class Array2D<int>;
template class Array2D<double>;
}<|MERGE_RESOLUTION|>--- conflicted
+++ resolved
@@ -12,14 +12,11 @@
 
 // Abstract array data type
 
+#include <fstream>
 #include "array.hpp"
-<<<<<<< HEAD
 #include "simpool.hpp"
 
 typedef DynamicPoolAllocator<Allocator> PoolType;
-=======
-#include <fstream>
->>>>>>> 99e0e444
 
 namespace mfem
 {
