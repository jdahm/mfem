// Copyright (c) 2010, Lawrence Livermore National Security, LLC. Produced at
// the Lawrence Livermore National Laboratory. LLNL-CODE-443211. All Rights
// reserved. See file COPYRIGHT for details.
//
// This file is part of the MFEM library. For more information and source code
// availability see http://mfem.org.
//
// MFEM is free software; you can redistribute it and/or modify it under the
// terms of the GNU Lesser General Public License (as published by the Free
// Software Foundation) version 2.1 dated February 1999.

// Implementation of GridFunction

#include "gridfunc.hpp"
#include "../mesh/nurbs.hpp"
#include "../general/text.hpp"

#include <limits>
#include <cstring>
#include <string>
#include <cmath>
#include <iostream>
#include <algorithm>

namespace mfem
{

using namespace std;

GridFunction::GridFunction(Mesh *m, std::istream &input)
   : Vector()
{
   fes = new FiniteElementSpace;
   fec = fes->Load(m, input);

   skip_comment_lines(input, '#');
   istream::int_type next_char = input.peek();
   if (next_char == 'N') // First letter of "NURBS_patches"
   {
      string buff;
      getline(input, buff);
      filter_dos(buff);
      if (buff == "NURBS_patches")
      {
         MFEM_VERIFY(fes->GetNURBSext(),
                     "NURBS_patches requires NURBS FE space");
         fes->GetNURBSext()->LoadSolution(input, *this);
      }
      else
      {
         MFEM_ABORT("unknown section: " << buff);
      }
   }
   else
   {
      Vector::Load(input, fes->GetVSize());
   }
   sequence = fes->GetSequence();
}

GridFunction::GridFunction(Mesh *m, GridFunction *gf_array[], int num_pieces)
{
   // all GridFunctions must have the same FE collection, vdim, ordering
   int vdim, ordering;

   fes = gf_array[0]->FESpace();
   fec = FiniteElementCollection::New(fes->FEColl()->Name());
   vdim = fes->GetVDim();
   ordering = fes->GetOrdering();
   fes = new FiniteElementSpace(m, fec, vdim, ordering);
   SetSize(fes->GetVSize());

   if (m->NURBSext)
   {
      m->NURBSext->MergeGridFunctions(gf_array, num_pieces, *this);
      return;
   }

   int g_ndofs  = fes->GetNDofs();
   int g_nvdofs = fes->GetNVDofs();
   int g_nedofs = fes->GetNEDofs();
   int g_nfdofs = fes->GetNFDofs();
   int g_nddofs = g_ndofs - (g_nvdofs + g_nedofs + g_nfdofs);
   int vi, ei, fi, di;
   vi = ei = fi = di = 0;
   for (int i = 0; i < num_pieces; i++)
   {
      FiniteElementSpace *l_fes = gf_array[i]->FESpace();
      int l_ndofs  = l_fes->GetNDofs();
      int l_nvdofs = l_fes->GetNVDofs();
      int l_nedofs = l_fes->GetNEDofs();
      int l_nfdofs = l_fes->GetNFDofs();
      int l_nddofs = l_ndofs - (l_nvdofs + l_nedofs + l_nfdofs);
      const double *l_data = gf_array[i]->GetData();
      double *g_data = data;
      if (ordering == Ordering::byNODES)
      {
         for (int d = 0; d < vdim; d++)
         {
            memcpy(g_data+vi, l_data, l_nvdofs*sizeof(double));
            l_data += l_nvdofs;
            g_data += g_nvdofs;
            memcpy(g_data+ei, l_data, l_nedofs*sizeof(double));
            l_data += l_nedofs;
            g_data += g_nedofs;
            memcpy(g_data+fi, l_data, l_nfdofs*sizeof(double));
            l_data += l_nfdofs;
            g_data += g_nfdofs;
            memcpy(g_data+di, l_data, l_nddofs*sizeof(double));
            l_data += l_nddofs;
            g_data += g_nddofs;
         }
      }
      else
      {
         memcpy(g_data+vdim*vi, l_data, vdim*l_nvdofs*sizeof(double));
         l_data += vdim*l_nvdofs;
         g_data += vdim*g_nvdofs;
         memcpy(g_data+vdim*ei, l_data, vdim*l_nedofs*sizeof(double));
         l_data += vdim*l_nedofs;
         g_data += vdim*g_nedofs;
         memcpy(g_data+vdim*fi, l_data, vdim*l_nfdofs*sizeof(double));
         l_data += vdim*l_nfdofs;
         g_data += vdim*g_nfdofs;
         memcpy(g_data+vdim*di, l_data, vdim*l_nddofs*sizeof(double));
         l_data += vdim*l_nddofs;
         g_data += vdim*g_nddofs;
      }
      vi += l_nvdofs;
      ei += l_nedofs;
      fi += l_nfdofs;
      di += l_nddofs;
   }
   sequence = 0;
}

void GridFunction::Destroy()
{
   if (fec)
   {
      delete fes;
      delete fec;
      fec = NULL;
   }
}

void GridFunction::Update()
{
   if (fes->GetSequence() == sequence)
   {
      return; // space and grid function are in sync, no-op
   }
   if (fes->GetSequence() != sequence + 1)
   {
      MFEM_ABORT("Error in update sequence. GridFunction needs to be updated "
                 "right after the space is updated.");
   }
   sequence = fes->GetSequence();

   const Operator *T = fes->GetUpdateOperator();
   if (T)
   {
      Vector old_data;
      old_data.Swap(*this);
      SetSize(T->Height());
      T->Mult(old_data, *this);
   }
   else
   {
      SetSize(fes->GetVSize());
   }
}

void GridFunction::SetSpace(FiniteElementSpace *f)
{
   if (f != fes) { Destroy(); }
   fes = f;
   SetSize(fes->GetVSize());
   sequence = fes->GetSequence();
}

void GridFunction::MakeRef(FiniteElementSpace *f, double *v)
{
   if (f != fes) { Destroy(); }
   fes = f;
   NewDataAndSize(v, fes->GetVSize());
   sequence = fes->GetSequence();
}

void GridFunction::MakeRef(FiniteElementSpace *f, Vector &v, int v_offset)
{
   MFEM_ASSERT(v.Size() >= v_offset + f->GetVSize(), "");
   if (f != fes) { Destroy(); }
   fes = f;
   NewDataAndSize((double *)v + v_offset, fes->GetVSize());
   sequence = fes->GetSequence();
}

void GridFunction::MakeTRef(FiniteElementSpace *f, double *tv)
{
   if (!f->GetProlongationMatrix())
   {
      MakeRef(f, tv);
      t_vec.NewDataAndSize(tv, size);
   }
   else
   {
      SetSpace(f); // works in parallel
      t_vec.NewDataAndSize(tv, f->GetTrueVSize());
   }
}

void GridFunction::MakeTRef(FiniteElementSpace *f, Vector &tv, int tv_offset)
{
   if (!f->GetProlongationMatrix())
   {
      MakeRef(f, tv, tv_offset);
      t_vec.NewDataAndSize(data, size);
   }
   else
   {
      MFEM_ASSERT(tv.Size() >= tv_offset + f->GetTrueVSize(), "");
      SetSpace(f); // works in parallel
      t_vec.NewDataAndSize(&tv(tv_offset), f->GetTrueVSize());
   }
}


void GridFunction::SumFluxAndCount(BilinearFormIntegrator &blfi,
                                   GridFunction &flux,
                                   Array<int>& count,
                                   int wcoef,
                                   int subdomain)
{
   GridFunction &u = *this;

   ElementTransformation *Transf;

   FiniteElementSpace *ufes = u.FESpace();
   FiniteElementSpace *ffes = flux.FESpace();

   int nfe = ufes->GetNE();
   Array<int> udofs;
   Array<int> fdofs;
   Vector ul, fl;

   flux = 0.0;
   count = 0;

   for (int i = 0; i < nfe; i++)
   {
      if (subdomain >= 0 && ufes->GetAttribute(i) != subdomain)
      {
         continue;
      }

      ufes->GetElementVDofs(i, udofs);
      ffes->GetElementVDofs(i, fdofs);

      u.GetSubVector(udofs, ul);

      Transf = ufes->GetElementTransformation(i);
      blfi.ComputeElementFlux(*ufes->GetFE(i), *Transf, ul,
                              *ffes->GetFE(i), fl, wcoef);

      flux.AddElementVector(fdofs, fl);

      FiniteElementSpace::AdjustVDofs(fdofs);
      for (int j = 0; j < fdofs.Size(); j++)
      {
         count[fdofs[j]]++;
      }
   }
}

void GridFunction::ComputeFlux(BilinearFormIntegrator &blfi,
                               GridFunction &flux, int wcoef,
                               int subdomain)
{
   Array<int> count(flux.Size());

   SumFluxAndCount(blfi, flux, count, wcoef, subdomain);

   // complete averaging
   for (int i = 0; i < count.Size(); i++)
   {
      if (count[i] != 0) { flux(i) /= count[i]; }
   }
}

int GridFunction::VectorDim() const
{
   const FiniteElement *fe;
   if (!fes->GetNE())
   {
      const FiniteElementCollection *fec = fes->FEColl();
      static const int geoms[3] =
      { Geometry::SEGMENT, Geometry::TRIANGLE, Geometry::TETRAHEDRON };
      fe = fec->FiniteElementForGeometry(geoms[fes->GetMesh()->Dimension()-1]);
   }
   else
   {
      fe = fes->GetFE(0);
   }
   if (fe->GetRangeType() == FiniteElement::SCALAR)
   {
      return fes->GetVDim();
   }
   return fes->GetVDim()*fes->GetMesh()->SpaceDimension();
}

void GridFunction::GetTrueDofs(Vector &tv) const
{
   const SparseMatrix *R = fes->GetRestrictionMatrix();
   if (!R)
   {
      // R is identity -> make tv a reference to *this
      tv.NewDataAndSize(data, Size());
   }
   else
   {
      tv.SetSize(R->Height());
      R->Mult(*this, tv);
   }
}

void GridFunction::SetFromTrueDofs(const Vector &tv)
{
   MFEM_ASSERT(tv.Size() == fes->GetTrueVSize(), "invalid input");
   const SparseMatrix *cP = fes->GetConformingProlongation();
   if (!cP)
   {
      if (tv.GetData() != data)
      {
         *this = tv;
      }
   }
   else
   {
      cP->Mult(tv, *this);
   }
}

void GridFunction::GetNodalValues(int i, Array<double> &nval, int vdim) const
{
   Array<int> vdofs;

   int k;

   fes->GetElementVDofs(i, vdofs);
   const FiniteElement *FElem = fes->GetFE(i);
   const IntegrationRule *ElemVert =
      Geometries.GetVertices(FElem->GetGeomType());
   int dof = FElem->GetDof();
   int n = ElemVert->GetNPoints();
   nval.SetSize(n);
   vdim--;
   Vector loc_data;
   GetSubVector(vdofs, loc_data);

   if (FElem->GetRangeType() == FiniteElement::SCALAR)
   {
      MFEM_ASSERT(FElem->GetMapType() == FiniteElement::VALUE,
                  "invalid FE map type");
      Vector shape(dof);
      for (k = 0; k < n; k++)
      {
         FElem->CalcShape(ElemVert->IntPoint(k), shape);
         nval[k] = shape * ((const double *)loc_data + dof * vdim);
      }
   }
   else
   {
      ElementTransformation *Tr = fes->GetElementTransformation(i);
      DenseMatrix vshape(dof, FElem->GetDim());
      for (k = 0; k < n; k++)
      {
         Tr->SetIntPoint(&ElemVert->IntPoint(k));
         FElem->CalcVShape(*Tr, vshape);
         nval[k] = loc_data * (&vshape(0,vdim));
      }
   }
}

double GridFunction::GetValue(int i, const IntegrationPoint &ip, int vdim)
const
{
   Array<int> dofs;
   fes->GetElementDofs(i, dofs);
   fes->DofsToVDofs(vdim-1, dofs);
   Vector DofVal(dofs.Size()), LocVec;
   const FiniteElement *fe = fes->GetFE(i);
   MFEM_ASSERT(fe->GetMapType() == FiniteElement::VALUE, "invalid FE map type");
   fe->CalcShape(ip, DofVal);
   GetSubVector(dofs, LocVec);

   return (DofVal * LocVec);
}

void GridFunction::GetVectorValue(int i, const IntegrationPoint &ip,
                                  Vector &val) const
{
   const FiniteElement *FElem = fes->GetFE(i);
   int dof = FElem->GetDof();
   Array<int> vdofs;
   fes->GetElementVDofs(i, vdofs);
   Vector loc_data;
   GetSubVector(vdofs, loc_data);
   if (FElem->GetRangeType() == FiniteElement::SCALAR)
   {
      MFEM_ASSERT(FElem->GetMapType() == FiniteElement::VALUE,
                  "invalid FE map type");
      Vector shape(dof);
      FElem->CalcShape(ip, shape);
      int vdim = fes->GetVDim();
      val.SetSize(vdim);
      for (int k = 0; k < vdim; k++)
      {
         val(k) = shape * ((const double *)loc_data + dof * k);
      }
   }
   else
   {
      int spaceDim = fes->GetMesh()->SpaceDimension();
      DenseMatrix vshape(dof, spaceDim);
      ElementTransformation *Tr = fes->GetElementTransformation(i);
      Tr->SetIntPoint(&ip);
      FElem->CalcVShape(*Tr, vshape);
      val.SetSize(spaceDim);
      vshape.MultTranspose(loc_data, val);
   }
}

void GridFunction::GetValues(int i, const IntegrationRule &ir, Vector &vals,
                             int vdim)
const
{
   Array<int> dofs;
   int n = ir.GetNPoints();
   vals.SetSize(n);
   fes->GetElementDofs(i, dofs);
   fes->DofsToVDofs(vdim-1, dofs);
   const FiniteElement *FElem = fes->GetFE(i);
   MFEM_ASSERT(FElem->GetMapType() == FiniteElement::VALUE,
               "invalid FE map type");
   int dof = FElem->GetDof();
   Vector DofVal(dof), loc_data(dof);
   GetSubVector(dofs, loc_data);
   for (int k = 0; k < n; k++)
   {
      FElem->CalcShape(ir.IntPoint(k), DofVal);
      vals(k) = DofVal * loc_data;
   }
}

void GridFunction::GetValues(int i, const IntegrationRule &ir, Vector &vals,
                             DenseMatrix &tr, int vdim)
const
{
   ElementTransformation *ET;
   ET = fes->GetElementTransformation(i);
   ET->Transform(ir, tr);

   GetValues(i, ir, vals, vdim);
}

int GridFunction::GetFaceValues(int i, int side, const IntegrationRule &ir,
                                Vector &vals, DenseMatrix &tr,
                                int vdim) const
{
   int n, dir;
   FaceElementTransformations *Transf;

   n = ir.GetNPoints();
   IntegrationRule eir(n);  // ---
   if (side == 2) // automatic choice of side
   {
      Transf = fes->GetMesh()->GetFaceElementTransformations(i, 0);
      if (Transf->Elem2No < 0 ||
          fes->GetAttribute(Transf->Elem1No) <=
          fes->GetAttribute(Transf->Elem2No))
      {
         dir = 0;
      }
      else
      {
         dir = 1;
      }
   }
   else
   {
      if (side == 1 && !fes->GetMesh()->FaceIsInterior(i))
      {
         dir = 0;
      }
      else
      {
         dir = side;
      }
   }
   if (dir == 0)
   {
      Transf = fes->GetMesh()->GetFaceElementTransformations(i, 4);
      Transf->Loc1.Transform(ir, eir);
      GetValues(Transf->Elem1No, eir, vals, tr, vdim);
   }
   else
   {
      Transf = fes->GetMesh()->GetFaceElementTransformations(i, 8);
      Transf->Loc2.Transform(ir, eir);
      GetValues(Transf->Elem2No, eir, vals, tr, vdim);
   }

   return dir;
}

void GridFunction::GetVectorValues(ElementTransformation &T,
                                   const IntegrationRule &ir,
                                   DenseMatrix &vals) const
{
   const FiniteElement *FElem = fes->GetFE(T.ElementNo);
   int dof = FElem->GetDof();
   Array<int> vdofs;
   fes->GetElementVDofs(T.ElementNo, vdofs);
   Vector loc_data;
   GetSubVector(vdofs, loc_data);
   int nip = ir.GetNPoints();
   if (FElem->GetRangeType() == FiniteElement::SCALAR)
   {
      MFEM_ASSERT(FElem->GetMapType() == FiniteElement::VALUE,
                  "invalid FE map type");
      Vector shape(dof);
      int vdim = fes->GetVDim();
      vals.SetSize(vdim, nip);
      for (int j = 0; j < nip; j++)
      {
         const IntegrationPoint &ip = ir.IntPoint(j);
         FElem->CalcShape(ip, shape);
         for (int k = 0; k < vdim; k++)
         {
            vals(k,j) = shape * ((const double *)loc_data + dof * k);
         }
      }
   }
   else
   {
      int spaceDim = fes->GetMesh()->SpaceDimension();
      DenseMatrix vshape(dof, spaceDim);
      vals.SetSize(spaceDim, nip);
      Vector val_j;
      for (int j = 0; j < nip; j++)
      {
         const IntegrationPoint &ip = ir.IntPoint(j);
         T.SetIntPoint(&ip);
         FElem->CalcVShape(T, vshape);
         vals.GetColumnReference(j, val_j);
         vshape.MultTranspose(loc_data, val_j);
      }
   }
}

void GridFunction::GetVectorValues(int i, const IntegrationRule &ir,
                                   DenseMatrix &vals, DenseMatrix &tr) const
{
   ElementTransformation *Tr = fes->GetElementTransformation(i);
   Tr->Transform(ir, tr);

   GetVectorValues(*Tr, ir, vals);
}

int GridFunction::GetFaceVectorValues(
   int i, int side, const IntegrationRule &ir,
   DenseMatrix &vals, DenseMatrix &tr) const
{
   int n, di;
   FaceElementTransformations *Transf;

   n = ir.GetNPoints();
   IntegrationRule eir(n);  // ---
   Transf = fes->GetMesh()->GetFaceElementTransformations(i, 0);
   if (side == 2)
   {
      if (Transf->Elem2No < 0 ||
          fes->GetAttribute(Transf->Elem1No) <=
          fes->GetAttribute(Transf->Elem2No))
      {
         di = 0;
      }
      else
      {
         di = 1;
      }
   }
   else
   {
      di = side;
   }
   if (di == 0)
   {
      Transf = fes->GetMesh()->GetFaceElementTransformations(i, 4);
      Transf->Loc1.Transform(ir, eir);
      GetVectorValues(Transf->Elem1No, eir, vals, tr);
   }
   else
   {
      Transf = fes->GetMesh()->GetFaceElementTransformations(i, 8);
      Transf->Loc2.Transform(ir, eir);
      GetVectorValues(Transf->Elem2No, eir, vals, tr);
   }

   return di;
}

void GridFunction::GetValuesFrom(const GridFunction &orig_func)
{
   // Without averaging ...

   const FiniteElementSpace *orig_fes = orig_func.FESpace();
   Array<int> vdofs, orig_vdofs;
   Vector shape, loc_values, orig_loc_values;
   int i, j, d, ne, dof, odof, vdim;

   ne = fes->GetNE();
   vdim = fes->GetVDim();
   for (i = 0; i < ne; i++)
   {
      fes->GetElementVDofs(i, vdofs);
      orig_fes->GetElementVDofs(i, orig_vdofs);
      orig_func.GetSubVector(orig_vdofs, orig_loc_values);
      const FiniteElement *fe = fes->GetFE(i);
      const FiniteElement *orig_fe = orig_fes->GetFE(i);
      dof = fe->GetDof();
      odof = orig_fe->GetDof();
      loc_values.SetSize(dof * vdim);
      shape.SetSize(odof);
      const IntegrationRule &ir = fe->GetNodes();
      for (j = 0; j < dof; j++)
      {
         const IntegrationPoint &ip = ir.IntPoint(j);
         orig_fe->CalcShape(ip, shape);
         for (d = 0; d < vdim; d++)
         {
            loc_values(d*dof+j) =
               shape * ((const double *)orig_loc_values + d * odof) ;
         }
      }
      SetSubVector(vdofs, loc_values);
   }
}

void GridFunction::GetBdrValuesFrom(const GridFunction &orig_func)
{
   // Without averaging ...

   const FiniteElementSpace *orig_fes = orig_func.FESpace();
   Array<int> vdofs, orig_vdofs;
   Vector shape, loc_values, orig_loc_values;
   int i, j, d, nbe, dof, odof, vdim;

   nbe = fes->GetNBE();
   vdim = fes->GetVDim();
   for (i = 0; i < nbe; i++)
   {
      fes->GetBdrElementVDofs(i, vdofs);
      orig_fes->GetBdrElementVDofs(i, orig_vdofs);
      orig_func.GetSubVector(orig_vdofs, orig_loc_values);
      const FiniteElement *fe = fes->GetBE(i);
      const FiniteElement *orig_fe = orig_fes->GetBE(i);
      dof = fe->GetDof();
      odof = orig_fe->GetDof();
      loc_values.SetSize(dof * vdim);
      shape.SetSize(odof);
      const IntegrationRule &ir = fe->GetNodes();
      for (j = 0; j < dof; j++)
      {
         const IntegrationPoint &ip = ir.IntPoint(j);
         orig_fe->CalcShape(ip, shape);
         for (d = 0; d < vdim; d++)
         {
            loc_values(d*dof+j) =
               shape * ((const double *)orig_loc_values + d * odof);
         }
      }
      SetSubVector(vdofs, loc_values);
   }
}

void GridFunction::GetVectorFieldValues(
   int i, const IntegrationRule &ir, DenseMatrix &vals,
   DenseMatrix &tr, int comp) const
{
   Array<int> vdofs;
   ElementTransformation *transf;

   int d, j, k, n, sdim, dof, ind;

   n = ir.GetNPoints();
   fes->GetElementVDofs(i, vdofs);
   const FiniteElement *fe = fes->GetFE(i);
   dof = fe->GetDof();
   sdim = fes->GetMesh()->SpaceDimension();
   int *dofs = &vdofs[comp*dof];
   transf = fes->GetElementTransformation(i);
   transf->Transform(ir, tr);
   vals.SetSize(n, sdim);
   DenseMatrix vshape(dof, sdim);
   double a;
   for (k = 0; k < n; k++)
   {
      const IntegrationPoint &ip = ir.IntPoint(k);
      transf->SetIntPoint(&ip);
      fe->CalcVShape(*transf, vshape);
      for (d = 0; d < sdim; d++)
      {
         a = 0.0;
         for (j = 0; j < dof; j++)
            if ( (ind=dofs[j]) >= 0 )
            {
               a += vshape(j, d) * data[ind];
            }
            else
            {
               a -= vshape(j, d) * data[-1-ind];
            }
         vals(k, d) = a;
      }
   }
}

void GridFunction::ReorderByNodes()
{
   if (fes->GetOrdering() == Ordering::byNODES)
   {
      return;
   }

   int i, j, k;
   int vdim = fes->GetVDim();
   int ndofs = fes->GetNDofs();
   Array<double> temp(Size());

   k = 0;
   for (j = 0; j < ndofs; j++)
      for (i = 0; i < vdim; i++)
      {
         temp[j+i*ndofs] = data[k++];
      }

   temp.Copy(data);
}

void GridFunction::GetVectorFieldNodalValues(Vector &val, int comp) const
{
   int i, k;
   Array<int> overlap(fes->GetNV());
   Array<int> vertices;
   DenseMatrix vals, tr;

   val.SetSize(overlap.Size());
   overlap = 0;
   val = 0.0;

   comp--;
   for (i = 0; i < fes->GetNE(); i++)
   {
      const IntegrationRule *ir =
         Geometries.GetVertices(fes->GetFE(i)->GetGeomType());
      fes->GetElementVertices(i, vertices);
      GetVectorFieldValues(i, *ir, vals, tr);
      for (k = 0; k < ir->GetNPoints(); k++)
      {
         val(vertices[k]) += vals(k, comp);
         overlap[vertices[k]]++;
      }
   }

   for (i = 0; i < overlap.Size(); i++)
   {
      val(i) /= overlap[i];
   }
}

void GridFunction::ProjectVectorFieldOn(GridFunction &vec_field, int comp)
{
   FiniteElementSpace *new_fes = vec_field.FESpace();

   int d, i, k, ind, dof, sdim;
   Array<int> overlap(new_fes->GetVSize());
   Array<int> new_vdofs;
   DenseMatrix vals, tr;

   sdim = fes->GetMesh()->SpaceDimension();
   overlap = 0;
   vec_field = 0.0;

   for (i = 0; i < new_fes->GetNE(); i++)
   {
      const FiniteElement *fe = new_fes->GetFE(i);
      const IntegrationRule &ir = fe->GetNodes();
      GetVectorFieldValues(i, ir, vals, tr, comp);
      new_fes->GetElementVDofs(i, new_vdofs);
      dof = fe->GetDof();
      for (d = 0; d < sdim; d++)
      {
         for (k = 0; k < dof; k++)
         {
            if ( (ind=new_vdofs[dof*d+k]) < 0 )
            {
               ind = -1-ind, vals(k, d) = - vals(k, d);
            }
            vec_field(ind) += vals(k, d);
            overlap[ind]++;
         }
      }
   }

   for (i = 0; i < overlap.Size(); i++)
   {
      vec_field(i) /= overlap[i];
   }
}

void GridFunction::GetDerivative(int comp, int der_comp, GridFunction &der)
{
   FiniteElementSpace * der_fes = der.FESpace();
   ElementTransformation * transf;
   Array<int> overlap(der_fes->GetVSize());
   Array<int> der_dofs, vdofs;
   DenseMatrix dshape, inv_jac;
   Vector pt_grad, loc_func;
   int i, j, k, dim, dof, der_dof, ind;
   double a;

   for (i = 0; i < overlap.Size(); i++)
   {
      overlap[i] = 0;
   }
   der = 0.0;

   comp--;
   for (i = 0; i < der_fes->GetNE(); i++)
   {
      const FiniteElement *der_fe = der_fes->GetFE(i);
      const FiniteElement *fe = fes->GetFE(i);
      const IntegrationRule &ir = der_fe->GetNodes();
      der_fes->GetElementDofs(i, der_dofs);
      fes->GetElementVDofs(i, vdofs);
      dim = fe->GetDim();
      dof = fe->GetDof();
      der_dof = der_fe->GetDof();
      dshape.SetSize(dof, dim);
      inv_jac.SetSize(dim);
      pt_grad.SetSize(dim);
      loc_func.SetSize(dof);
      transf = fes->GetElementTransformation(i);
      for (j = 0; j < dof; j++)
         loc_func(j) = ( (ind=vdofs[comp*dof+j]) >= 0 ) ?
                       (data[ind]) : (-data[-1-ind]);
      for (k = 0; k < der_dof; k++)
      {
         const IntegrationPoint &ip = ir.IntPoint(k);
         fe->CalcDShape(ip, dshape);
         dshape.MultTranspose(loc_func, pt_grad);
         transf->SetIntPoint(&ip);
         CalcInverse(transf->Jacobian(), inv_jac);
         a = 0.0;
         for (j = 0; j < dim; j++)
         {
            a += inv_jac(j, der_comp) * pt_grad(j);
         }
         der(der_dofs[k]) += a;
         overlap[der_dofs[k]]++;
      }
   }

   for (i = 0; i < overlap.Size(); i++)
   {
      der(i) /= overlap[i];
   }
}


void GridFunction::GetVectorGradientHat(
   ElementTransformation &T, DenseMatrix &gh) const
{
   int elNo = T.ElementNo;
   const FiniteElement *FElem = fes->GetFE(elNo);
   int dim = FElem->GetDim(), dof = FElem->GetDof();
   Array<int> vdofs;
   fes->GetElementVDofs(elNo, vdofs);
   Vector loc_data;
   GetSubVector(vdofs, loc_data);
   // assuming scalar FE
   int vdim = fes->GetVDim();
   DenseMatrix dshape(dof, dim);
   FElem->CalcDShape(T.GetIntPoint(), dshape);
   gh.SetSize(vdim, dim);
   DenseMatrix loc_data_mat(loc_data.GetData(), dof, vdim);
   MultAtB(loc_data_mat, dshape, gh);
}

double GridFunction::GetDivergence(ElementTransformation &tr) const
{
   double div_v;
   int elNo = tr.ElementNo;
   const FiniteElement *FElem = fes->GetFE(elNo);
   if (FElem->GetRangeType() == FiniteElement::SCALAR)
   {
      MFEM_ASSERT(FElem->GetMapType() == FiniteElement::VALUE,
                  "invalid FE map type");
      DenseMatrix grad_hat;
      GetVectorGradientHat(tr, grad_hat);
      const DenseMatrix &J = tr.Jacobian();
      DenseMatrix Jinv(J.Width(), J.Height());
      CalcInverse(J, Jinv);
      div_v = 0.0;
      for (int i = 0; i < Jinv.Width(); i++)
      {
         for (int j = 0; j < Jinv.Height(); j++)
         {
            div_v += grad_hat(i, j) * Jinv(j, i);
         }
      }
   }
   else
   {
      // Assuming RT-type space
      Array<int> dofs;
      fes->GetElementDofs(elNo, dofs);
      Vector loc_data, divshape(FElem->GetDof());
      GetSubVector(dofs, loc_data);
      FElem->CalcDivShape(tr.GetIntPoint(), divshape);
      div_v = (loc_data * divshape) / tr.Weight();
   }
   return div_v;
}

void GridFunction::GetCurl(ElementTransformation &tr, Vector &curl) const
{
   int elNo = tr.ElementNo;
   const FiniteElement *FElem = fes->GetFE(elNo);
   if (FElem->GetRangeType() == FiniteElement::SCALAR)
   {
      MFEM_ASSERT(FElem->GetMapType() == FiniteElement::VALUE,
                  "invalid FE map type");
      DenseMatrix grad_hat;
      GetVectorGradientHat(tr, grad_hat);
      const DenseMatrix &J = tr.Jacobian();
      DenseMatrix Jinv(J.Width(), J.Height());
      CalcInverse(J, Jinv);
      DenseMatrix grad(grad_hat.Height(), Jinv.Width()); // vdim x FElem->Dim
      Mult(grad_hat, Jinv, grad);
      MFEM_ASSERT(grad.Height() == grad.Width(), "");
      if (grad.Height() == 3)
      {
         curl.SetSize(3);
         curl(0) = grad(2,1) - grad(1,2);
         curl(1) = grad(0,2) - grad(2,0);
         curl(2) = grad(1,0) - grad(0,1);
      }
      else if (grad.Height() == 2)
      {
         curl.SetSize(1);
         curl(0) = grad(1,0) - grad(0,1);
      }
   }
   else
   {
      // Assuming ND-type space
      Array<int> dofs;
      fes->GetElementDofs(elNo, dofs);
      Vector loc_data;
      GetSubVector(dofs, loc_data);
      DenseMatrix curl_shape(FElem->GetDof(), FElem->GetDim() == 3 ? 3 : 1);
      FElem->CalcCurlShape(tr.GetIntPoint(), curl_shape);
      curl.SetSize(curl_shape.Width());
      if (curl_shape.Width() == 3)
      {
         double curl_hat[3];
         curl_shape.MultTranspose(loc_data, curl_hat);
         tr.Jacobian().Mult(curl_hat, curl);
      }
      else
      {
         curl_shape.MultTranspose(loc_data, curl);
      }
      curl /= tr.Weight();
   }
}

void GridFunction::GetGradient(ElementTransformation &tr, Vector &grad) const
{
   int elNo = tr.ElementNo;
   const FiniteElement *fe = fes->GetFE(elNo);
   MFEM_ASSERT(fe->GetMapType() == FiniteElement::VALUE, "invalid FE map type");
   int dim = fe->GetDim(), dof = fe->GetDof();
   DenseMatrix dshape(dof, dim), Jinv(dim);
   Vector lval, gh(dim);
   Array<int> dofs;

   grad.SetSize(dim);
   fes->GetElementDofs(elNo, dofs);
   GetSubVector(dofs, lval);
   fe->CalcDShape(tr.GetIntPoint(), dshape);
   dshape.MultTranspose(lval, gh);
   CalcInverse(tr.Jacobian(), Jinv);
   Jinv.MultTranspose(gh, grad);
}

void GridFunction::GetGradients(const int elem, const IntegrationRule &ir,
                                DenseMatrix &grad) const
{
   const FiniteElement *fe = fes->GetFE(elem);
   MFEM_ASSERT(fe->GetMapType() == FiniteElement::VALUE, "invalid FE map type");
   ElementTransformation *Tr = fes->GetElementTransformation(elem);
   DenseMatrix dshape(fe->GetDof(), fe->GetDim());
   DenseMatrix Jinv(fe->GetDim());
   Vector lval, gh(fe->GetDim()), gcol;
   Array<int> dofs;
   fes->GetElementDofs(elem, dofs);
   GetSubVector(dofs, lval);
   grad.SetSize(fe->GetDim(), ir.GetNPoints());
   for (int i = 0; i < ir.GetNPoints(); i++)
   {
      const IntegrationPoint &ip = ir.IntPoint(i);
      fe->CalcDShape(ip, dshape);
      dshape.MultTranspose(lval, gh);
      Tr->SetIntPoint(&ip);
      grad.GetColumnReference(i, gcol);
      CalcInverse(Tr->Jacobian(), Jinv);
      Jinv.MultTranspose(gh, gcol);
   }
}

void GridFunction::GetVectorGradient(
   ElementTransformation &tr, DenseMatrix &grad) const
{
   MFEM_ASSERT(fes->GetFE(tr.ElementNo)->GetMapType() == FiniteElement::VALUE,
               "invalid FE map type");
   DenseMatrix grad_hat;
   GetVectorGradientHat(tr, grad_hat);
   const DenseMatrix &J = tr.Jacobian();
   DenseMatrix Jinv(J.Width(), J.Height());
   CalcInverse(J, Jinv);
   grad.SetSize(grad_hat.Height(), Jinv.Width());
   Mult(grad_hat, Jinv, grad);
}

void GridFunction::GetElementAverages(GridFunction &avgs) const
{
   MassIntegrator Mi;
   DenseMatrix loc_mass;
   Array<int> te_dofs, tr_dofs;
   Vector loc_avgs, loc_this;
   Vector int_psi(avgs.Size());

   avgs = 0.0;
   int_psi = 0.0;
   for (int i = 0; i < fes->GetNE(); i++)
   {
      Mi.AssembleElementMatrix2(*fes->GetFE(i), *avgs.FESpace()->GetFE(i),
                                *fes->GetElementTransformation(i), loc_mass);
      fes->GetElementDofs(i, tr_dofs);
      avgs.FESpace()->GetElementDofs(i, te_dofs);
      GetSubVector(tr_dofs, loc_this);
      loc_avgs.SetSize(te_dofs.Size());
      loc_mass.Mult(loc_this, loc_avgs);
      avgs.AddElementVector(te_dofs, loc_avgs);
      loc_this = 1.0; // assume the local basis for 'this' sums to 1
      loc_mass.Mult(loc_this, loc_avgs);
      int_psi.AddElementVector(te_dofs, loc_avgs);
   }
   for (int i = 0; i < avgs.Size(); i++)
   {
      avgs(i) /= int_psi(i);
   }
}

void GridFunction::ProjectGridFunction(const GridFunction &src)
{
   // Assuming that the projection matrix is the same for all elements
   Mesh *mesh = fes->GetMesh();
   DenseMatrix P;

   if (!fes->GetNE())
   {
      return;
   }

   fes->GetFE(0)->Project(*src.fes->GetFE(0),
                          *mesh->GetElementTransformation(0), P);
   int vdim = fes->GetVDim();
   if (vdim != src.fes->GetVDim())
      mfem_error("GridFunction::ProjectGridFunction() :"
                 " incompatible vector dimensions!");
   Array<int> src_vdofs, dest_vdofs;
   Vector src_lvec, dest_lvec(vdim*P.Height());

   for (int i = 0; i < mesh->GetNE(); i++)
   {
      src.fes->GetElementVDofs(i, src_vdofs);
      src.GetSubVector(src_vdofs, src_lvec);
      for (int vd = 0; vd < vdim; vd++)
      {
         P.Mult(&src_lvec[vd*P.Width()], &dest_lvec[vd*P.Height()]);
      }
      fes->GetElementVDofs(i, dest_vdofs);
      SetSubVector(dest_vdofs, dest_lvec);
   }
}

void GridFunction::ImposeBounds(int i, const Vector &weights,
                                const Vector &_lo, const Vector &_hi)
{
   Array<int> vdofs;
   fes->GetElementVDofs(i, vdofs);
   int size = vdofs.Size();
   Vector vals, new_vals(size);
   GetSubVector(vdofs, vals);

   MFEM_ASSERT(weights.Size() == size, "Different # of weights and dofs.");
   MFEM_ASSERT(_lo.Size() == size, "Different # of lower bounds and dofs.");
   MFEM_ASSERT(_hi.Size() == size, "Different # of upper bounds and dofs.");

   int max_iter = 30;
   double tol = 1.e-12;
   SLBQPOptimizer slbqp;
   slbqp.SetMaxIter(max_iter);
   slbqp.SetAbsTol(1.0e-18);
   slbqp.SetRelTol(tol);
   slbqp.SetBounds(_lo, _hi);
   slbqp.SetLinearConstraint(weights, weights * vals);
   slbqp.SetPrintLevel(0); // print messages only if not converged
   slbqp.Mult(vals, new_vals);

   SetSubVector(vdofs, new_vals);
}

void GridFunction::ImposeBounds(int i, const Vector &weights,
                                double _min, double _max)
{
   Array<int> vdofs;
   fes->GetElementVDofs(i, vdofs);
   int size = vdofs.Size();
   Vector vals, new_vals(size);
   GetSubVector(vdofs, vals);

   double max_val = vals.Max();
   double min_val = vals.Min();

   if (max_val <= _min)
   {
      new_vals = _min;
      SetSubVector(vdofs, new_vals);
      return;
   }

   if (_min <= min_val && max_val <= _max)
   {
      return;
   }

   Vector minv(size), maxv(size);
   minv = (_min > min_val) ? _min : min_val;
   maxv = (_max < max_val) ? _max : max_val;

   ImposeBounds(i, weights, minv, maxv);
}

void GridFunction::GetNodalValues(Vector &nval, int vdim) const
{
   int i, j;
   Array<int> vertices;
   Array<double> values;
   Array<int> overlap(fes->GetNV());
   nval.SetSize(fes->GetNV());

   nval = 0.0;
   overlap = 0;
   for (i = 0; i < fes->GetNE(); i++)
   {
      fes->GetElementVertices(i, vertices);
      GetNodalValues(i, values, vdim);
      for (j = 0; j < vertices.Size(); j++)
      {
         nval(vertices[j]) += values[j];
         overlap[vertices[j]]++;
      }
   }
   for (i = 0; i < overlap.Size(); i++)
   {
      nval(i) /= overlap[i];
   }
}

void GridFunction::AccumulateAndCountZones(Coefficient &coeff,
                                           AvgType type,
                                           Array<int> &zones_per_vdof)
{
   zones_per_vdof.SetSize(fes->GetVSize());
   zones_per_vdof = 0;

   // Local interpolation
   Array<int> vdofs;
   Vector vals;
   *this = 0.0;
   for (int i = 0; i < fes->GetNE(); i++)
   {
      fes->GetElementVDofs(i, vdofs);
      // Local interpolation of coeff.
      vals.SetSize(vdofs.Size());
      fes->GetFE(i)->Project(coeff, *fes->GetElementTransformation(i), vals);

      // Accumulate values in all dofs, count the zones.
      for (int j = 0; j < vdofs.Size(); j++)
      {
         if (type == HARMONIC)
         {
            MFEM_VERIFY(vals[j] != 0.0,
                        "Coefficient has zeros, harmonic avg is undefined!");
            (*this)(vdofs[j]) += 1.0 / vals[j];
         }
         else if (type == ARITHMETIC)
         {
            (*this)(vdofs[j]) += vals[j];
         }
         else { MFEM_ABORT("Not implemented"); }

         zones_per_vdof[vdofs[j]]++;
      }
   }
}

void GridFunction::ComputeMeans(AvgType type, Array<int> &zones_per_vdof)
{
   switch (type)
   {
      case ARITHMETIC:
         for (int i = 0; i < Size(); i++)
         {
            (*this)(i) /= zones_per_vdof[i];
         }
         break;

      case HARMONIC:
         for (int i = 0; i < Size(); i++)
         {
            (*this)(i) = zones_per_vdof[i]/(*this)(i);
         }
         break;

      default:
         MFEM_ABORT("invalud AvgType");
   }
}

void GridFunction::ProjectDeltaCoefficient(DeltaCoefficient &delta_coeff,
                                           double &integral)
{
   if (!fes->GetNE())
   {
      integral = 0.0;
      return;
   }

   Mesh *mesh = fes->GetMesh();
   const int dim = mesh->Dimension();
   const double *center = delta_coeff.Center();
   const double *vert = mesh->GetVertex(0);
   double min_dist, dist;
   int v_idx = 0;

   // find the vertex closest to the center of the delta function
   min_dist = Distance(center, vert, dim);
   for (int i = 0; i < mesh->GetNV(); i++)
   {
      vert = mesh->GetVertex(i);
      dist = Distance(center, vert, dim);
      if (dist < min_dist)
      {
         min_dist = dist;
         v_idx = i;
      }
   }

   (*this) = 0.0;
   integral = 0.0;

   if (min_dist >= delta_coeff.Tol())
   {
      return;
   }

   // find the elements that have 'v_idx' as a vertex
   MassIntegrator Mi(*delta_coeff.Weight());
   DenseMatrix loc_mass;
   Array<int> vdofs, vertices;
   Vector vals, loc_mass_vals;
   for (int i = 0; i < mesh->GetNE(); i++)
   {
      mesh->GetElementVertices(i, vertices);
      for (int j = 0; j < vertices.Size(); j++)
         if (vertices[j] == v_idx)
         {
            const FiniteElement *fe = fes->GetFE(i);
            Mi.AssembleElementMatrix(*fe, *fes->GetElementTransformation(i),
                                     loc_mass);
            vals.SetSize(fe->GetDof());
            fe->ProjectDelta(j, vals);
            fes->GetElementVDofs(i, vdofs);
            SetSubVector(vdofs, vals);
            loc_mass_vals.SetSize(vals.Size());
            loc_mass.Mult(vals, loc_mass_vals);
            integral += loc_mass_vals.Sum(); // partition of unity basis
            break;
         }
   }
}

void GridFunction::ProjectCoefficient(Coefficient &coeff)
{
   DeltaCoefficient *delta_c = dynamic_cast<DeltaCoefficient *>(&coeff);

   if (delta_c == NULL)
   {
      Array<int> vdofs;
      Vector vals;

      for (int i = 0; i < fes->GetNE(); i++)
      {
         fes->GetElementVDofs(i, vdofs);
         vals.SetSize(vdofs.Size());
         fes->GetFE(i)->Project(coeff, *fes->GetElementTransformation(i), vals);
         SetSubVector(vdofs, vals);
      }
   }
   else
   {
      double integral;

      ProjectDeltaCoefficient(*delta_c, integral);

      (*this) *= (delta_c->Scale() / integral);
   }
}

void GridFunction::ProjectCoefficient(
   Coefficient &coeff, Array<int> &dofs, int vd)
{
   int el = -1;
   ElementTransformation *T = NULL;
   const FiniteElement *fe = NULL;

   for (int i = 0; i < dofs.Size(); i++)
   {
      int dof = dofs[i], j = fes->GetElementForDof(dof);
      if (el != j)
      {
         el = j;
         T = fes->GetElementTransformation(el);
         fe = fes->GetFE(el);
      }
      int vdof = fes->DofToVDof(dof, vd);
      int ld = fes->GetLocalDofForDof(dof);
      const IntegrationPoint &ip = fe->GetNodes().IntPoint(ld);
      T->SetIntPoint(&ip);
      (*this)(vdof) = coeff.Eval(*T, ip);
   }
}

void GridFunction::ProjectCoefficient(VectorCoefficient &vcoeff)
{
   int i;
   Array<int> vdofs;
   Vector vals;

   for (i = 0; i < fes->GetNE(); i++)
   {
      fes->GetElementVDofs(i, vdofs);
      vals.SetSize(vdofs.Size());
      fes->GetFE(i)->Project(vcoeff, *fes->GetElementTransformation(i), vals);
      SetSubVector(vdofs, vals);
   }
}

void GridFunction::ProjectCoefficient(
   VectorCoefficient &vcoeff, Array<int> &dofs)
{
   int el = -1;
   ElementTransformation *T = NULL;
   const FiniteElement *fe = NULL;

   Vector val;

   for (int i = 0; i < dofs.Size(); i++)
   {
      int dof = dofs[i], j = fes->GetElementForDof(dof);
      if (el != j)
      {
         el = j;
         T = fes->GetElementTransformation(el);
         fe = fes->GetFE(el);
      }
      int ld = fes->GetLocalDofForDof(dof);
      const IntegrationPoint &ip = fe->GetNodes().IntPoint(ld);
      T->SetIntPoint(&ip);
      vcoeff.Eval(val, *T, ip);
      for (int vd = 0; vd < fes->GetVDim(); vd ++)
      {
         int vdof = fes->DofToVDof(dof, vd);
         (*this)(vdof) = val(vd);
      }
   }
}

void GridFunction::ProjectCoefficient(Coefficient *coeff[])
{
   int i, j, fdof, d, ind, vdim;
   double val;
   const FiniteElement *fe;
   ElementTransformation *transf;
   Array<int> vdofs;

   vdim = fes->GetVDim();
   for (i = 0; i < fes->GetNE(); i++)
   {
      fe = fes->GetFE(i);
      fdof = fe->GetDof();
      transf = fes->GetElementTransformation(i);
      const IntegrationRule &ir = fe->GetNodes();
      fes->GetElementVDofs(i, vdofs);
      for (j = 0; j < fdof; j++)
      {
         const IntegrationPoint &ip = ir.IntPoint(j);
         transf->SetIntPoint(&ip);
         for (d = 0; d < vdim; d++)
         {
            val = coeff[d]->Eval(*transf, ip);
            if ( (ind = vdofs[fdof*d+j]) < 0 )
            {
               val = -val, ind = -1-ind;
            }
            (*this)(ind) = val;
         }
      }
   }
}

void GridFunction::ProjectDiscCoefficient(VectorCoefficient &coeff,
                                          Array<int> &dof_attr)
{
   Array<int> vdofs;
   Vector vals;

   // maximal element attribute for each dof
   dof_attr.SetSize(fes->GetVSize());
   dof_attr = -1;

   // local projection
   for (int i = 0; i < fes->GetNE(); i++)
   {
      fes->GetElementVDofs(i, vdofs);
      vals.SetSize(vdofs.Size());
      fes->GetFE(i)->Project(coeff, *fes->GetElementTransformation(i), vals);

      // the values in shared dofs are determined from the element with maximal
      // attribute
      int attr = fes->GetAttribute(i);
      for (int j = 0; j < vdofs.Size(); j++)
      {
         if (attr > dof_attr[vdofs[j]])
         {
            (*this)(vdofs[j]) = vals[j];
            dof_attr[vdofs[j]] = attr;
         }
      }
   }
}

void GridFunction::ProjectDiscCoefficient(VectorCoefficient &coeff)
{
   Array<int> dof_attr;
   ProjectDiscCoefficient(coeff, dof_attr);
}

void GridFunction::ProjectDiscCoefficient(Coefficient &coeff, AvgType type)
{
   // Harmonic  (x1 ... xn) = [ (1/x1 + ... + 1/xn) / n ]^-1.
   // Arithmetic(x1 ... xn) = (x1 + ... + xn) / n.

   Array<int> zones_per_vdof;
   AccumulateAndCountZones(coeff, type, zones_per_vdof);

   ComputeMeans(type, zones_per_vdof);
}

void GridFunction::ProjectBdrCoefficient(
   Coefficient *coeff[], Array<int> &attr)
{
   int i, j, fdof, d, ind, vdim;
   double val;
   const FiniteElement *fe;
   ElementTransformation *transf;
   Array<int> vdofs;

   vdim = fes->GetVDim();
   for (i = 0; i < fes->GetNBE(); i++)
   {
      if (attr[fes->GetBdrAttribute(i) - 1])
      {
         fe = fes->GetBE(i);
         fdof = fe->GetDof();
         transf = fes->GetBdrElementTransformation(i);
         const IntegrationRule &ir = fe->GetNodes();
         fes->GetBdrElementVDofs(i, vdofs);

         for (j = 0; j < fdof; j++)
         {
            const IntegrationPoint &ip = ir.IntPoint(j);
            transf->SetIntPoint(&ip);
            for (d = 0; d < vdim; d++)
            {
               val = coeff[d]->Eval(*transf, ip);
               if ( (ind = vdofs[fdof*d+j]) < 0 )
               {
                  val = -val, ind = -1-ind;
               }
               (*this)(ind) = val;
            }
         }
      }
   }

   // In the case of partially conforming space, i.e. (fes->cP != NULL), we need
   // to set the values of all dofs on which the dofs set above depend.
   // Dependency is defined from the matrix A = cP.cR: dof i depends on dof j
   // iff A_ij != 0. It is sufficient to resolve just the first level of
   // dependency since A is a projection matrix: A^n = A due to cR.cP = I.
   // Cases like this arise in 3D when boundary edges are constrained by (depend
   // on) internal faces/elements.
   // We use the virtual method GetBoundaryClosure from NCMesh to resolve the
   // dependencies.

   if (fes->Nonconforming() && fes->GetMesh()->Dimension() == 3)
   {
      Vector vals;
      Mesh *mesh = fes->GetMesh();
      NCMesh *ncmesh = mesh->ncmesh;
      Array<int> bdr_edges, bdr_vertices;
      ncmesh->GetBoundaryClosure(attr, bdr_vertices, bdr_edges);

      for (i = 0; i < bdr_edges.Size(); i++)
      {
         int edge = bdr_edges[i];
         fes->GetEdgeVDofs(edge, vdofs);
         if (vdofs.Size() == 0) { continue; }

         transf = mesh->GetEdgeTransformation(edge);
         transf->Attribute = -1; // FIXME: set the boundary attribute
         fe = fes->GetEdgeElement(edge);
         vals.SetSize(fe->GetDof());
         for (d = 0; d < vdim; d++)
         {
            fe->Project(*coeff[d], *transf, vals);
            for (int k = 0; k < vals.Size(); k++)
            {
               (*this)(vdofs[d*vals.Size()+k]) = vals(k);
            }
         }
      }
   }
}

void GridFunction::ProjectBdrCoefficientNormal(
   VectorCoefficient &vcoeff, Array<int> &bdr_attr)
{
#if 0
   // implementation for the case when the face dofs are integrals of the
   // normal component.
   const FiniteElement *fe;
   ElementTransformation *T;
   Array<int> dofs;
   int dim = vcoeff.GetVDim();
   Vector vc(dim), nor(dim), lvec, shape;

   for (int i = 0; i < fes->GetNBE(); i++)
   {
      if (bdr_attr[fes->GetBdrAttribute(i)-1] == 0)
      {
         continue;
      }
      fe = fes->GetBE(i);
      T = fes->GetBdrElementTransformation(i);
      int intorder = 2*fe->GetOrder(); // !!!
      const IntegrationRule &ir = IntRules.Get(fe->GetGeomType(), intorder);
      int nd = fe->GetDof();
      lvec.SetSize(nd);
      shape.SetSize(nd);
      lvec = 0.0;
      for (int j = 0; j < ir.GetNPoints(); j++)
      {
         const IntegrationPoint &ip = ir.IntPoint(j);
         T->SetIntPoint(&ip);
         vcoeff.Eval(vc, *T, ip);
         CalcOrtho(T->Jacobian(), nor);
         fe->CalcShape(ip, shape);
         lvec.Add(ip.weight * (vc * nor), shape);
      }
      fes->GetBdrElementDofs(i, dofs);
      SetSubVector(dofs, lvec);
   }
#else
   // implementation for the case when the face dofs are scaled point
   // values of the normal component.
   const FiniteElement *fe;
   ElementTransformation *T;
   Array<int> dofs;
   int dim = vcoeff.GetVDim();
   Vector vc(dim), nor(dim), lvec;

   for (int i = 0; i < fes->GetNBE(); i++)
   {
      if (bdr_attr[fes->GetBdrAttribute(i)-1] == 0)
      {
         continue;
      }
      fe = fes->GetBE(i);
      T = fes->GetBdrElementTransformation(i);
      const IntegrationRule &ir = fe->GetNodes();
      lvec.SetSize(fe->GetDof());
      for (int j = 0; j < ir.GetNPoints(); j++)
      {
         const IntegrationPoint &ip = ir.IntPoint(j);
         T->SetIntPoint(&ip);
         vcoeff.Eval(vc, *T, ip);
         CalcOrtho(T->Jacobian(), nor);
         lvec(j) = (vc * nor);
      }
      fes->GetBdrElementDofs(i, dofs);
      SetSubVector(dofs, lvec);
   }
#endif
}

void GridFunction::ProjectBdrCoefficientTangent(
   VectorCoefficient &vcoeff, Array<int> &bdr_attr)
{
   const FiniteElement *fe;
   ElementTransformation *T;
   Array<int> dofs;
   Vector lvec;

   for (int i = 0; i < fes->GetNBE(); i++)
   {
      if (bdr_attr[fes->GetBdrAttribute(i)-1] == 0)
      {
         continue;
      }
      fe = fes->GetBE(i);
      T = fes->GetBdrElementTransformation(i);
      fes->GetBdrElementDofs(i, dofs);
      lvec.SetSize(fe->GetDof());
      fe->Project(vcoeff, *T, lvec);
      SetSubVector(dofs, lvec);
   }

   if (fes->Nonconforming() && fes->GetMesh()->Dimension() == 3)
   {
      Mesh *mesh = fes->GetMesh();
      NCMesh *ncmesh = mesh->ncmesh;
      Array<int> bdr_edges, bdr_vertices;
      ncmesh->GetBoundaryClosure(bdr_attr, bdr_vertices, bdr_edges);

      for (int i = 0; i < bdr_edges.Size(); i++)
      {
         int edge = bdr_edges[i];
         fes->GetEdgeDofs(edge, dofs);
         if (dofs.Size() == 0) { continue; }

         T = mesh->GetEdgeTransformation(edge);
         T->Attribute = -1; // FIXME: set the boundary attribute
         fe = fes->GetEdgeElement(edge);
         lvec.SetSize(fe->GetDof());
         fe->Project(vcoeff, *T, lvec);
         SetSubVector(dofs, lvec);
      }
   }
}

double GridFunction::ComputeL2Error(
   Coefficient *exsol[], const IntegrationRule *irs[]) const
{
   double error = 0.0, a;
   const FiniteElement *fe;
   ElementTransformation *transf;
   Vector shape;
   Array<int> vdofs;
   int fdof, d, i, intorder, j, k;

   for (i = 0; i < fes->GetNE(); i++)
   {
      fe = fes->GetFE(i);
      fdof = fe->GetDof();
      transf = fes->GetElementTransformation(i);
      shape.SetSize(fdof);
      intorder = 2*fe->GetOrder() + 1; // <----------
      const IntegrationRule *ir;
      if (irs)
      {
         ir = irs[fe->GetGeomType()];
      }
      else
      {
         ir = &(IntRules.Get(fe->GetGeomType(), intorder));
      }
      fes->GetElementVDofs(i, vdofs);
      for (j = 0; j < ir->GetNPoints(); j++)
      {
         const IntegrationPoint &ip = ir->IntPoint(j);
         fe->CalcShape(ip, shape);
         for (d = 0; d < fes->GetVDim(); d++)
         {
            a = 0;
            for (k = 0; k < fdof; k++)
               if (vdofs[fdof*d+k] >= 0)
               {
                  a += (*this)(vdofs[fdof*d+k]) * shape(k);
               }
               else
               {
                  a -= (*this)(-1-vdofs[fdof*d+k]) * shape(k);
               }
            transf->SetIntPoint(&ip);
            a -= exsol[d]->Eval(*transf, ip);
            error += ip.weight * transf->Weight() * a * a;
         }
      }
   }

   if (error < 0.0)
   {
      return -sqrt(-error);
   }
   return sqrt(error);
}

double GridFunction::ComputeL2Error(
   VectorCoefficient &exsol, const IntegrationRule *irs[],
   Array<int> *elems) const
{
   double error = 0.0;
   const FiniteElement *fe;
   ElementTransformation *T;
   DenseMatrix vals, exact_vals;
   Vector loc_errs;

   for (int i = 0; i < fes->GetNE(); i++)
   {
      if (elems != NULL && (*elems)[i] == 0) { continue; }
      fe = fes->GetFE(i);
      int intorder = 2*fe->GetOrder() + 1; // <----------
      const IntegrationRule *ir;
      if (irs)
      {
         ir = irs[fe->GetGeomType()];
      }
      else
      {
         ir = &(IntRules.Get(fe->GetGeomType(), intorder));
      }
      T = fes->GetElementTransformation(i);
      GetVectorValues(*T, *ir, vals);
      exsol.Eval(exact_vals, *T, *ir);
      vals -= exact_vals;
      loc_errs.SetSize(vals.Width());
      vals.Norm2(loc_errs);
      for (int j = 0; j < ir->GetNPoints(); j++)
      {
         const IntegrationPoint &ip = ir->IntPoint(j);
         T->SetIntPoint(&ip);
         error += ip.weight * T->Weight() * (loc_errs(j) * loc_errs(j));
      }
   }

   if (error < 0.0)
   {
      return -sqrt(-error);
   }
   return sqrt(error);
}

double GridFunction::ComputeH1Error(
   Coefficient *exsol, VectorCoefficient *exgrad,
   Coefficient *ell_coeff, double Nu, int norm_type) const
{
   // assuming vdim is 1
   int i, fdof, dim, intorder, j, k;
   Mesh *mesh;
   const FiniteElement *fe;
   ElementTransformation *transf;
   FaceElementTransformations *face_elem_transf;
   Vector e_grad, a_grad, shape, el_dofs, err_val, ell_coeff_val;
   DenseMatrix dshape, dshapet, Jinv;
   Array<int> vdofs;
   IntegrationPoint eip;
   double error = 0.0;

   mesh = fes->GetMesh();
   dim = mesh->Dimension();
   e_grad.SetSize(dim);
   a_grad.SetSize(dim);
   Jinv.SetSize(dim);

   if (norm_type & 1)
      for (i = 0; i < mesh->GetNE(); i++)
      {
         fe = fes->GetFE(i);
         fdof = fe->GetDof();
         transf = mesh->GetElementTransformation(i);
         el_dofs.SetSize(fdof);
         dshape.SetSize(fdof, dim);
         dshapet.SetSize(fdof, dim);
         intorder = 2 * fe->GetOrder(); // <----------
         const IntegrationRule &ir = IntRules.Get(fe->GetGeomType(), intorder);
         fes->GetElementVDofs(i, vdofs);
         for (k = 0; k < fdof; k++)
            if (vdofs[k] >= 0)
            {
               el_dofs(k) =   (*this)(vdofs[k]);
            }
            else
            {
               el_dofs(k) = - (*this)(-1-vdofs[k]);
            }
         for (j = 0; j < ir.GetNPoints(); j++)
         {
            const IntegrationPoint &ip = ir.IntPoint(j);
            fe->CalcDShape(ip, dshape);
            transf->SetIntPoint(&ip);
            exgrad->Eval(e_grad, *transf, ip);
            CalcInverse(transf->Jacobian(), Jinv);
            Mult(dshape, Jinv, dshapet);
            dshapet.MultTranspose(el_dofs, a_grad);
            e_grad -= a_grad;
            error += (ip.weight * transf->Weight() *
                      ell_coeff->Eval(*transf, ip) *
                      (e_grad * e_grad));
         }
      }

   if (norm_type & 2)
      for (i = 0; i < mesh->GetNFaces(); i++)
      {
         face_elem_transf = mesh->GetFaceElementTransformations(i, 5);
         int i1 = face_elem_transf->Elem1No;
         int i2 = face_elem_transf->Elem2No;
         intorder = fes->GetFE(i1)->GetOrder();
         if (i2 >= 0)
            if ( (k = fes->GetFE(i2)->GetOrder()) > intorder )
            {
               intorder = k;
            }
         intorder = 2 * intorder;  // <-------------
         const IntegrationRule &ir =
            IntRules.Get(face_elem_transf->FaceGeom, intorder);
         err_val.SetSize(ir.GetNPoints());
         ell_coeff_val.SetSize(ir.GetNPoints());
         // side 1
         transf = face_elem_transf->Elem1;
         fe = fes->GetFE(i1);
         fdof = fe->GetDof();
         fes->GetElementVDofs(i1, vdofs);
         shape.SetSize(fdof);
         el_dofs.SetSize(fdof);
         for (k = 0; k < fdof; k++)
            if (vdofs[k] >= 0)
            {
               el_dofs(k) =   (*this)(vdofs[k]);
            }
            else
            {
               el_dofs(k) = - (*this)(-1-vdofs[k]);
            }
         for (j = 0; j < ir.GetNPoints(); j++)
         {
            face_elem_transf->Loc1.Transform(ir.IntPoint(j), eip);
            fe->CalcShape(eip, shape);
            transf->SetIntPoint(&eip);
            ell_coeff_val(j) = ell_coeff->Eval(*transf, eip);
            err_val(j) = exsol->Eval(*transf, eip) - (shape * el_dofs);
         }
         if (i2 >= 0)
         {
            // side 2
            face_elem_transf = mesh->GetFaceElementTransformations(i, 10);
            transf = face_elem_transf->Elem2;
            fe = fes->GetFE(i2);
            fdof = fe->GetDof();
            fes->GetElementVDofs(i2, vdofs);
            shape.SetSize(fdof);
            el_dofs.SetSize(fdof);
            for (k = 0; k < fdof; k++)
               if (vdofs[k] >= 0)
               {
                  el_dofs(k) =   (*this)(vdofs[k]);
               }
               else
               {
                  el_dofs(k) = - (*this)(-1-vdofs[k]);
               }
            for (j = 0; j < ir.GetNPoints(); j++)
            {
               face_elem_transf->Loc2.Transform(ir.IntPoint(j), eip);
               fe->CalcShape(eip, shape);
               transf->SetIntPoint(&eip);
               ell_coeff_val(j) += ell_coeff->Eval(*transf, eip);
               ell_coeff_val(j) *= 0.5;
               err_val(j) -= (exsol->Eval(*transf, eip) - (shape * el_dofs));
            }
         }
         face_elem_transf = mesh->GetFaceElementTransformations(i, 16);
         transf = face_elem_transf->Face;
         for (j = 0; j < ir.GetNPoints(); j++)
         {
            const IntegrationPoint &ip = ir.IntPoint(j);
            transf->SetIntPoint(&ip);
            error += (ip.weight * Nu * ell_coeff_val(j) *
                      pow(transf->Weight(), 1.0-1.0/(dim-1)) *
                      err_val(j) * err_val(j));
         }
      }

   if (error < 0.0)
   {
      return -sqrt(-error);
   }
   return sqrt(error);
}

double GridFunction::ComputeMaxError(
   Coefficient *exsol[], const IntegrationRule *irs[]) const
{
   double error = 0.0, a;
   const FiniteElement *fe;
   ElementTransformation *transf;
   Vector shape;
   Array<int> vdofs;
   int fdof, d, i, intorder, j, k;

   for (i = 0; i < fes->GetNE(); i++)
   {
      fe = fes->GetFE(i);
      fdof = fe->GetDof();
      transf = fes->GetElementTransformation(i);
      shape.SetSize(fdof);
      intorder = 2*fe->GetOrder() + 1; // <----------
      const IntegrationRule *ir;
      if (irs)
      {
         ir = irs[fe->GetGeomType()];
      }
      else
      {
         ir = &(IntRules.Get(fe->GetGeomType(), intorder));
      }
      fes->GetElementVDofs(i, vdofs);
      for (j = 0; j < ir->GetNPoints(); j++)
      {
         const IntegrationPoint &ip = ir->IntPoint(j);
         fe->CalcShape(ip, shape);
         transf->SetIntPoint(&ip);
         for (d = 0; d < fes->GetVDim(); d++)
         {
            a = 0;
            for (k = 0; k < fdof; k++)
               if (vdofs[fdof*d+k] >= 0)
               {
                  a += (*this)(vdofs[fdof*d+k]) * shape(k);
               }
               else
               {
                  a -= (*this)(-1-vdofs[fdof*d+k]) * shape(k);
               }
            a -= exsol[d]->Eval(*transf, ip);
            a = fabs(a);
            if (error < a)
            {
               error = a;
            }
         }
      }
   }

   return error;
}

double GridFunction::ComputeW11Error(
   Coefficient *exsol, VectorCoefficient *exgrad, int norm_type,
   Array<int> *elems, const IntegrationRule *irs[]) const
{
   // assuming vdim is 1
   int i, fdof, dim, intorder, j, k;
   Mesh *mesh;
   const FiniteElement *fe;
   ElementTransformation *transf;
   Vector e_grad, a_grad, shape, el_dofs, err_val, ell_coeff_val;
   DenseMatrix dshape, dshapet, Jinv;
   Array<int> vdofs;
   double a, error = 0.0;

   mesh = fes->GetMesh();
   dim = mesh->Dimension();
   e_grad.SetSize(dim);
   a_grad.SetSize(dim);
   Jinv.SetSize(dim);

   if (norm_type & 1) // L_1 norm
      for (i = 0; i < mesh->GetNE(); i++)
      {
         if (elems != NULL && (*elems)[i] == 0) { continue; }
         fe = fes->GetFE(i);
         fdof = fe->GetDof();
         transf = fes->GetElementTransformation(i);
         el_dofs.SetSize(fdof);
         shape.SetSize(fdof);
         intorder = 2*fe->GetOrder() + 1; // <----------
         const IntegrationRule *ir;
         if (irs)
         {
            ir = irs[fe->GetGeomType()];
         }
         else
         {
            ir = &(IntRules.Get(fe->GetGeomType(), intorder));
         }
         fes->GetElementVDofs(i, vdofs);
         for (k = 0; k < fdof; k++)
            if (vdofs[k] >= 0)
            {
               el_dofs(k) = (*this)(vdofs[k]);
            }
            else
            {
               el_dofs(k) = -(*this)(-1-vdofs[k]);
            }
         for (j = 0; j < ir->GetNPoints(); j++)
         {
            const IntegrationPoint &ip = ir->IntPoint(j);
            fe->CalcShape(ip, shape);
            transf->SetIntPoint(&ip);
            a = (el_dofs * shape) - (exsol->Eval(*transf, ip));
            error += ip.weight * transf->Weight() * fabs(a);
         }
      }

   if (norm_type & 2) // W^1_1 seminorm
      for (i = 0; i < mesh->GetNE(); i++)
      {
         if (elems != NULL && (*elems)[i] == 0) { continue; }
         fe = fes->GetFE(i);
         fdof = fe->GetDof();
         transf = mesh->GetElementTransformation(i);
         el_dofs.SetSize(fdof);
         dshape.SetSize(fdof, dim);
         dshapet.SetSize(fdof, dim);
         intorder = 2*fe->GetOrder() + 1; // <----------
         const IntegrationRule *ir;
         if (irs)
         {
            ir = irs[fe->GetGeomType()];
         }
         else
         {
            ir = &(IntRules.Get(fe->GetGeomType(), intorder));
         }
         fes->GetElementVDofs(i, vdofs);
         for (k = 0; k < fdof; k++)
            if (vdofs[k] >= 0)
            {
               el_dofs(k) = (*this)(vdofs[k]);
            }
            else
            {
               el_dofs(k) = -(*this)(-1-vdofs[k]);
            }
         for (j = 0; j < ir->GetNPoints(); j++)
         {
            const IntegrationPoint &ip = ir->IntPoint(j);
            fe->CalcDShape(ip, dshape);
            transf->SetIntPoint(&ip);
            exgrad->Eval(e_grad, *transf, ip);
            CalcInverse(transf->Jacobian(), Jinv);
            Mult(dshape, Jinv, dshapet);
            dshapet.MultTranspose(el_dofs, a_grad);
            e_grad -= a_grad;
            error += ip.weight * transf->Weight() * e_grad.Norml1();
         }
      }

   return error;
}

double GridFunction::ComputeLpError(const double p, Coefficient &exsol,
                                    Coefficient *weight,
                                    const IntegrationRule *irs[]) const
{
   double error = 0.0;
   const FiniteElement *fe;
   ElementTransformation *T;
   Vector vals;

   for (int i = 0; i < fes->GetNE(); i++)
   {
      fe = fes->GetFE(i);
      const IntegrationRule *ir;
      if (irs)
      {
         ir = irs[fe->GetGeomType()];
      }
      else
      {
         int intorder = 2*fe->GetOrder() + 1; // <----------
         ir = &(IntRules.Get(fe->GetGeomType(), intorder));
      }
      GetValues(i, *ir, vals);
      T = fes->GetElementTransformation(i);
      for (int j = 0; j < ir->GetNPoints(); j++)
      {
         const IntegrationPoint &ip = ir->IntPoint(j);
         T->SetIntPoint(&ip);
         double err = fabs(vals(j) - exsol.Eval(*T, ip));
         if (p < infinity())
         {
            err = pow(err, p);
            if (weight)
            {
               err *= weight->Eval(*T, ip);
            }
            error += ip.weight * T->Weight() * err;
         }
         else
         {
            if (weight)
            {
               err *= weight->Eval(*T, ip);
            }
            error = std::max(error, err);
         }
      }
   }

   if (p < infinity())
   {
      // negative quadrature weights may cause the error to be negative
      if (error < 0.)
      {
         error = -pow(-error, 1./p);
      }
      else
      {
         error = pow(error, 1./p);
      }
   }

   return error;
}

double GridFunction::ComputeLpError(const double p, VectorCoefficient &exsol,
                                    Coefficient *weight,
                                    VectorCoefficient *v_weight,
                                    const IntegrationRule *irs[]) const
{
   double error = 0.0;
   const FiniteElement *fe;
   ElementTransformation *T;
   DenseMatrix vals, exact_vals;
   Vector loc_errs;

   for (int i = 0; i < fes->GetNE(); i++)
   {
      fe = fes->GetFE(i);
      const IntegrationRule *ir;
      if (irs)
      {
         ir = irs[fe->GetGeomType()];
      }
      else
      {
         int intorder = 2*fe->GetOrder() + 1; // <----------
         ir = &(IntRules.Get(fe->GetGeomType(), intorder));
      }
      T = fes->GetElementTransformation(i);
      GetVectorValues(*T, *ir, vals);
      exsol.Eval(exact_vals, *T, *ir);
      vals -= exact_vals;
      loc_errs.SetSize(vals.Width());
      if (!v_weight)
      {
         // compute the lengths of the errors at the integration points
         // thus the vector norm is rotationally invariant
         vals.Norm2(loc_errs);
      }
      else
      {
         v_weight->Eval(exact_vals, *T, *ir);
         // column-wise dot product of the vector error (in vals) and the
         // vector weight (in exact_vals)
         for (int j = 0; j < vals.Width(); j++)
         {
            double err = 0.0;
            for (int d = 0; d < vals.Height(); d++)
            {
               err += vals(d,j)*exact_vals(d,j);
            }
            loc_errs(j) = fabs(err);
         }
      }
      for (int j = 0; j < ir->GetNPoints(); j++)
      {
         const IntegrationPoint &ip = ir->IntPoint(j);
         T->SetIntPoint(&ip);
         double err = loc_errs(j);
         if (p < infinity())
         {
            err = pow(err, p);
            if (weight)
            {
               err *= weight->Eval(*T, ip);
            }
            error += ip.weight * T->Weight() * err;
         }
         else
         {
            if (weight)
            {
               err *= weight->Eval(*T, ip);
            }
            error = std::max(error, err);
         }
      }
   }

   if (p < infinity())
   {
      // negative quadrature weights may cause the error to be negative
      if (error < 0.)
      {
         error = -pow(-error, 1./p);
      }
      else
      {
         error = pow(error, 1./p);
      }
   }

   return error;
}

GridFunction & GridFunction::operator=(double value)
{
<<<<<<< HEAD
   data = value;
=======
   Vector::operator=(value);
>>>>>>> 053480d4
   return *this;
}

GridFunction & GridFunction::operator=(const Vector &v)
{
   MFEM_ASSERT(fes && v.Size() == fes->GetVSize(), "");
<<<<<<< HEAD
   SetSize(v.Size());
=======
>>>>>>> 053480d4
   Vector::operator=(v);
   return *this;
}

GridFunction & GridFunction::operator=(const GridFunction &v)
{
   return operator=((const Vector &)v);
}

void GridFunction::Save(std::ostream &out) const
{
   fes->Save(out);
   out << '\n';
#if 0
   // Testing: write NURBS GridFunctions using "NURBS_patches" format.
   if (fes->GetNURBSext())
   {
      out << "NURBS_patches\n";
      fes->GetNURBSext()->PrintSolution(*this, out);
      out.flush();
      return;
   }
#endif
   if (fes->GetOrdering() == Ordering::byNODES)
   {
      Vector::Print(out, 1);
   }
   else
   {
      Vector::Print(out, fes->GetVDim());
   }
   out.flush();
}

void GridFunction::SaveVTK(std::ostream &out, const std::string &field_name,
                           int ref)
{
   Mesh *mesh = fes->GetMesh();
   RefinedGeometry *RefG;
   Vector val;
   DenseMatrix vval, pmat;
   int vec_dim = VectorDim();

   if (vec_dim == 1)
   {
      // scalar data
      out << "SCALARS " << field_name << " double 1\n"
          << "LOOKUP_TABLE default\n";
      for (int i = 0; i < mesh->GetNE(); i++)
      {
         RefG = GlobGeometryRefiner.Refine(
                   mesh->GetElementBaseGeometry(i), ref, 1);

         GetValues(i, RefG->RefPts, val, pmat);

         for (int j = 0; j < val.Size(); j++)
         {
            out << val(j) << '\n';
         }
      }
   }
   else if ( (vec_dim == 2 || vec_dim == 3) && mesh->SpaceDimension() > 1)
   {
      // vector data
      out << "VECTORS " << field_name << " double\n";
      for (int i = 0; i < mesh->GetNE(); i++)
      {
         RefG = GlobGeometryRefiner.Refine(
                   mesh->GetElementBaseGeometry(i), ref, 1);

         GetVectorValues(i, RefG->RefPts, vval, pmat);

         for (int j = 0; j < vval.Width(); j++)
         {
            out << vval(0, j) << ' ' << vval(1, j) << ' ';
            if (vval.Height() == 2)
            {
               out << 0.0;
            }
            else
            {
               out << vval(2, j);
            }
            out << '\n';
         }
      }
   }
   else
   {
      // other data: save the components as separate scalars
      for (int vd = 0; vd < vec_dim; vd++)
      {
         out << "SCALARS " << field_name << vd << " double 1\n"
             << "LOOKUP_TABLE default\n";
         for (int i = 0; i < mesh->GetNE(); i++)
         {
            RefG = GlobGeometryRefiner.Refine(
                      mesh->GetElementBaseGeometry(i), ref, 1);

            GetValues(i, RefG->RefPts, val, pmat, vd + 1);

            for (int j = 0; j < val.Size(); j++)
            {
               out << val(j) << '\n';
            }
         }
      }
   }
   out.flush();
}

void GridFunction::SaveSTLTri(std::ostream &out, double p1[], double p2[],
                              double p3[])
{
   double v1[3] = { p2[0] - p1[0], p2[1] - p1[1], p2[2] - p1[2] };
   double v2[3] = { p3[0] - p1[0], p3[1] - p1[1], p3[2] - p1[2] };
   double n[] = {  v1[1] * v2[2] - v1[2] * v2[1],
                   v1[2] * v2[0] - v1[0] * v2[2],
                   v1[0] * v2[1] - v1[1] * v2[0]
                };
   double rl = 1.0 / sqrt(n[0] * n[0] + n[1] * n[1] + n[2] * n[2]);
   n[0] *= rl; n[1] *= rl; n[2] *= rl;

   out << " facet normal " << n[0] << ' ' << n[1] << ' ' << n[2]
       << "\n  outer loop"
       << "\n   vertex " << p1[0] << ' ' << p1[1] << ' ' << p1[2]
       << "\n   vertex " << p2[0] << ' ' << p2[1] << ' ' << p2[2]
       << "\n   vertex " << p3[0] << ' ' << p3[1] << ' ' << p3[2]
       << "\n  endloop\n endfacet\n";
}

void GridFunction::SaveSTL(std::ostream &out, int TimesToRefine)
{
   Mesh *mesh = fes->GetMesh();

   if (mesh->Dimension() != 2)
   {
      return;
   }

   int i, j, k, l, n;
   DenseMatrix pointmat;
   Vector values;
   RefinedGeometry * RefG;
   double pts[4][3], bbox[3][2];

   out << "solid GridFunction\n";

   bbox[0][0] = bbox[0][1] = bbox[1][0] = bbox[1][1] =
                                             bbox[2][0] = bbox[2][1] = 0.0;
   for (i = 0; i < mesh->GetNE(); i++)
   {
      n = fes->GetFE(i)->GetGeomType();
      RefG = GlobGeometryRefiner.Refine(n, TimesToRefine);
      GetValues(i, RefG->RefPts, values, pointmat);
      Array<int> &RG = RefG->RefGeoms;
      n = Geometries.NumBdr(n);
      for (k = 0; k < RG.Size()/n; k++)
      {
         for (j = 0; j < n; j++)
         {
            l = RG[n*k+j];
            pts[j][0] = pointmat(0,l);
            pts[j][1] = pointmat(1,l);
            pts[j][2] = values(l);
         }

         if (n == 3)
         {
            SaveSTLTri(out, pts[0], pts[1], pts[2]);
         }
         else
         {
            SaveSTLTri(out, pts[0], pts[1], pts[2]);
            SaveSTLTri(out, pts[0], pts[2], pts[3]);
         }
      }

      if (i == 0)
      {
         bbox[0][0] = pointmat(0,0);
         bbox[0][1] = pointmat(0,0);
         bbox[1][0] = pointmat(1,0);
         bbox[1][1] = pointmat(1,0);
         bbox[2][0] = values(0);
         bbox[2][1] = values(0);
      }

      for (j = 0; j < values.Size(); j++)
      {
         if (bbox[0][0] > pointmat(0,j))
         {
            bbox[0][0] = pointmat(0,j);
         }
         if (bbox[0][1] < pointmat(0,j))
         {
            bbox[0][1] = pointmat(0,j);
         }
         if (bbox[1][0] > pointmat(1,j))
         {
            bbox[1][0] = pointmat(1,j);
         }
         if (bbox[1][1] < pointmat(1,j))
         {
            bbox[1][1] = pointmat(1,j);
         }
         if (bbox[2][0] > values(j))
         {
            bbox[2][0] = values(j);
         }
         if (bbox[2][1] < values(j))
         {
            bbox[2][1] = values(j);
         }
      }
   }

   mfem::out << "[xmin,xmax] = [" << bbox[0][0] << ',' << bbox[0][1] << "]\n"
             << "[ymin,ymax] = [" << bbox[1][0] << ',' << bbox[1][1] << "]\n"
             << "[zmin,zmax] = [" << bbox[2][0] << ',' << bbox[2][1] << ']'
             << endl;

   out << "endsolid GridFunction" << endl;
}

std::ostream &operator<<(std::ostream &out, const GridFunction &sol)
{
   sol.Save(out);
   return out;
}


QuadratureFunction::QuadratureFunction(Mesh *mesh, std::istream &in)
{
   const char *msg = "invalid input stream";
   string ident;

   qspace = new QuadratureSpace(mesh, in);
   own_qspace = true;

   in >> ident; MFEM_VERIFY(ident == "VDim:", msg);
   in >> vdim;

   Load(in, vdim*qspace->GetSize());
}

void QuadratureFunction::Save(std::ostream &out) const
{
   qspace->Save(out);
   out << "VDim: " << vdim << '\n'
       << '\n';
   Vector::Print(out, vdim);
   out.flush();
}

std::ostream &operator<<(std::ostream &out, const QuadratureFunction &qf)
{
   qf.Save(out);
   return out;
}


double ZZErrorEstimator(BilinearFormIntegrator &blfi,
                        GridFunction &u,
                        GridFunction &flux, Vector &error_estimates,
                        Array<int>* aniso_flags,
                        int with_subdomains)
{
   const int with_coeff = 0;
   FiniteElementSpace *ufes = u.FESpace();
   FiniteElementSpace *ffes = flux.FESpace();
   ElementTransformation *Transf;

   int dim = ufes->GetMesh()->Dimension();
   int nfe = ufes->GetNE();

   Array<int> udofs;
   Array<int> fdofs;
   Vector ul, fl, fla, d_xyz;

   error_estimates.SetSize(nfe);
   if (aniso_flags)
   {
      aniso_flags->SetSize(nfe);
      d_xyz.SetSize(dim);
   }

   int nsd = 1;
   if (with_subdomains)
   {
      for (int i = 0; i < nfe; i++)
      {
         int attr = ufes->GetAttribute(i);
         if (attr > nsd) { nsd = attr; }
      }
   }

   double total_error = 0.0;
   for (int s = 1; s <= nsd; s++)
   {
      // This calls the parallel version when u is a ParGridFunction
      u.ComputeFlux(blfi, flux, with_coeff, (with_subdomains ? s : -1));

      for (int i = 0; i < nfe; i++)
      {
         if (with_subdomains && ufes->GetAttribute(i) != s) { continue; }

         ufes->GetElementVDofs(i, udofs);
         ffes->GetElementVDofs(i, fdofs);

         u.GetSubVector(udofs, ul);
         flux.GetSubVector(fdofs, fla);

         Transf = ufes->GetElementTransformation(i);
         blfi.ComputeElementFlux(*ufes->GetFE(i), *Transf, ul,
                                 *ffes->GetFE(i), fl, with_coeff);

         fl -= fla;

         double err = blfi.ComputeFluxEnergy(*ffes->GetFE(i), *Transf, fl,
                                             (aniso_flags ? &d_xyz : NULL));

         error_estimates(i) = std::sqrt(err);
         total_error += err;

         if (aniso_flags)
         {
            double sum = 0;
            for (int k = 0; k < dim; k++)
            {
               sum += d_xyz[k];
            }

            double thresh = 0.15 * 3.0/dim;
            int flag = 0;
            for (int k = 0; k < dim; k++)
            {
               if (d_xyz[k] / sum > thresh) { flag |= (1 << k); }
            }

            (*aniso_flags)[i] = flag;
         }
      }
   }

   return std::sqrt(total_error);
}


double ComputeElementLpDistance(double p, int i,
                                GridFunction& gf1, GridFunction& gf2)
{
   double norm = 0.0;

   FiniteElementSpace *fes1 = gf1.FESpace();
   FiniteElementSpace *fes2 = gf2.FESpace();

   const FiniteElement* fe1 = fes1->GetFE(i);
   const FiniteElement* fe2 = fes2->GetFE(i);

   const IntegrationRule *ir;
   int intorder = 2*std::max(fe1->GetOrder(),fe2->GetOrder()) + 1; // <-------
   ir = &(IntRules.Get(fe1->GetGeomType(), intorder));
   int nip = ir->GetNPoints();
   Vector val1, val2;


   ElementTransformation *T = fes1->GetElementTransformation(i);
   for (int j = 0; j < nip; j++)
   {
      const IntegrationPoint &ip = ir->IntPoint(j);
      T->SetIntPoint(&ip);

      gf1.GetVectorValue(i, ip, val1);
      gf2.GetVectorValue(i, ip, val2);

      val1 -= val2;
      double err = val1.Norml2();
      if (p < infinity())
      {
         err = pow(err, p);
         norm += ip.weight * T->Weight() * err;
      }
      else
      {
         norm = std::max(norm, err);
      }
   }

   if (p < infinity())
   {
      // Negative quadrature weights may cause the norm to be negative
      if (norm < 0.)
      {
         norm = -pow(-norm, 1./p);
      }
      else
      {
         norm = pow(norm, 1./p);
      }
   }

   return norm;
}


double ExtrudeCoefficient::Eval(ElementTransformation &T,
                                const IntegrationPoint &ip)
{
   ElementTransformation *T_in =
      mesh_in->GetElementTransformation(T.ElementNo / n);
   T_in->SetIntPoint(&ip);
   return sol_in.Eval(*T_in, ip);
}


GridFunction *Extrude1DGridFunction(Mesh *mesh, Mesh *mesh2d,
                                    GridFunction *sol, const int ny)
{
   GridFunction *sol2d;

   FiniteElementCollection *solfec2d;
   const char *name = sol->FESpace()->FEColl()->Name();
   string cname = name;
   if (cname == "Linear")
   {
      solfec2d = new LinearFECollection;
   }
   else if (cname == "Quadratic")
   {
      solfec2d = new QuadraticFECollection;
   }
   else if (cname == "Cubic")
   {
      solfec2d = new CubicFECollection;
   }
   else if (!strncmp(name, "H1_", 3))
   {
      solfec2d = new H1_FECollection(atoi(name + 7), 2);
   }
   else if (!strncmp(name, "H1Pos_", 6))
   {
      // use regular (nodal) H1_FECollection
      solfec2d = new H1_FECollection(atoi(name + 10), 2);
   }
   else if (!strncmp(name, "L2_T", 4))
   {
      solfec2d = new L2_FECollection(atoi(name + 10), 2);
   }
   else if (!strncmp(name, "L2_", 3))
   {
      solfec2d = new L2_FECollection(atoi(name + 7), 2);
   }
   else
   {
      mfem::err << "Extrude1DGridFunction : unknown FE collection : "
                << cname << endl;
      return NULL;
   }
   FiniteElementSpace *solfes2d;
   // assuming sol is scalar
   solfes2d = new FiniteElementSpace(mesh2d, solfec2d);
   sol2d = new GridFunction(solfes2d);
   sol2d->MakeOwner(solfec2d);
   {
      GridFunctionCoefficient csol(sol);
      ExtrudeCoefficient c2d(mesh, csol, ny);
      sol2d->ProjectCoefficient(c2d);
   }
   return sol2d;
}

}<|MERGE_RESOLUTION|>--- conflicted
+++ resolved
@@ -2258,21 +2258,13 @@
 
 GridFunction & GridFunction::operator=(double value)
 {
-<<<<<<< HEAD
-   data = value;
-=======
    Vector::operator=(value);
->>>>>>> 053480d4
    return *this;
 }
 
 GridFunction & GridFunction::operator=(const Vector &v)
 {
    MFEM_ASSERT(fes && v.Size() == fes->GetVSize(), "");
-<<<<<<< HEAD
-   SetSize(v.Size());
-=======
->>>>>>> 053480d4
    Vector::operator=(v);
    return *this;
 }
