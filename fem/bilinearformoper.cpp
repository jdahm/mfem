// Copyright (c) 2010, Lawrence Livermore National Security, LLC. Produced at
// the Lawrence Livermore National Laboratory. LLNL-CODE-443211. All Rights
// reserved. See file COPYRIGHT for details.
//
// This file is part of the MFEM library. For more information and source code
// availability see http://mfem.org.
//
// MFEM is free software; you can redistribute it and/or modify it under the
// terms of the GNU Lesser General Public License (as published by the Free
// Software Foundation) version 2.1 dated February 1999.

// Implementation of BilinearFormOperator

#include "fem.hpp"
#include "../general/device.hpp"

namespace mfem
{

BilinearFormOperator::~BilinearFormOperator()
{
   if (trial_gs) delete X;
   if (test_gs) delete Y;
}

BilinearFormOperator::BilinearFormOperator(BilinearForm *bf)
{
   height = bf->Height();
   width  = bf->Width();

   Init(bf->FESpace(), bf->FESpace());

   // Add the integrators from bf->fesi
   Array<LinearFESpaceIntegrator*> &other_fesi = *(bf->GetFESI());
   for (int i = 0; i < other_fesi.Size(); i++)
   {
      lfesi.Append(other_fesi[i]);
   }

   Assemble();
}

BilinearFormOperator::BilinearFormOperator(MixedBilinearForm *mbf)
{
   height = mbf->Height();
   width  = mbf->Width();

   Init(mbf->TrialFESpace(), mbf->TestFESpace());

   // Add the integrators from mbf->fesi
   Array<LinearFESpaceIntegrator*> &other_fesi = *(mbf->GetFESI());
   for (int i = 0; i < other_fesi.Size(); i++)
   {
      lfesi.Append(other_fesi[i]);
   }

   Assemble();
}

void BilinearFormOperator::Assemble()
{
   // Linear assembly
   for (int i = 0; i < lfesi.Size(); i++)
   {
      lfesi[i]->Assemble(trial_fes, test_fes);
   }
}

void BilinearFormOperator::Init(FiniteElementSpace *_trial_fes,
                                FiniteElementSpace *_test_fes)
{
   trial_fes = _trial_fes;
   test_fes = _test_fes;

   trial_gs = true;
   X = NULL;
   if (dynamic_cast<const L2_FECollection *>(trial_fes->FEColl()))
   {
      trial_gs = false;
   }
   else
   {
      X = new Vector(trial_fes->GetLocalVSize());
   }

   test_gs = true;
   Y = NULL;
   if (dynamic_cast<const L2_FECollection *>(test_fes->FEColl()))
   {
      test_gs = false;
   }
   else
   {
      Y = new Vector(test_fes->GetLocalVSize());
   }
}

void BilinearFormOperator::DoMult(bool transpose, bool add,
                                  const Vector &x, Vector &y) const
{
<<<<<<< HEAD
   const int size = v.Size();

   const int *offp = offsets.GetData();
   const int *indp = indices.GetData();
   const double *vp = v.GetData();
   double *Vp = V.GetData();

#if defined(MFEM_USE_OPENMP)
   const bool use_target = trial_fes->GetMesh()->device.UseTarget();
#pragma omp target teams distribute parallel for if(target:use_target) is_device_ptr(offp, indp, vp, Vp)
#endif
   for (int i = 0; i < size; i++)
   {
      const int offset = offp[i];
      const int next_offset = offp[i + 1];
      const double dof_value = vp[i];
      for (int j = offset; j < next_offset; j++) { Vp[indp[j]] = dof_value; }
   }
}

void BilinearFormOperator::EToLVector(const Array<int> &offsets,
                                      const Array<int> &indices,
                                      const Vector &V, Vector &v) const
{
   // NOTE: This method ADDS to the output v

   const int size = v.Size();

   const int *offp = offsets.GetData();
   const int *indp = indices.GetData();
   const double *Vp = V.GetData();
   double *vp = v.GetData();

#if defined(MFEM_USE_OPENMP)
   const bool use_target = trial_fes->GetMesh()->device.UseTarget();
#pragma omp target teams distribute parallel for if(target:use_target) is_device_ptr(offp, indp, vp, Vp)
#endif
   for (int i = 0; i < size; i++)
   {
      const int offset = offp[i];
      const int next_offset = offp[i + 1];
      double dof_value = 0;
      for (int j = offset; j < next_offset; j++) { dof_value += Vp[indp[j]]; }
      vp[i] += dof_value;
=======
   if (!transpose && trial_gs)
   {
      trial_fes->ToLocalVector(x, *X);
   }
   else if (transpose && test_gs)
   {
      test_fes->ToLocalVector(x, *X);
   }
   else
   {
      X = const_cast<Vector *>(&x);
>>>>>>> 99e0e444
   }

   if ((!transpose && !test_gs) || (transpose && !trial_gs)) { Y = &y; }
   *Y = 0.0;

   for (int i = 0; i < lfesi.Size(); i++) lfesi[i]->AddMult(*X, *Y);
   for (int i = 0; i < nlfesi.Size(); i++) nlfesi[i]->AddMult(*X, *Y);

   if (!transpose && test_gs)
   {
      if (add)
      {
         test_fes->ToGlobalVector(*Y, y_add);
         y += y_add;
      }
      else
      {
         test_fes->ToGlobalVector(*Y, y);
      }
   }
   else if (transpose && trial_gs)
   {
      if (add)
      {
         trial_fes->ToGlobalVector(*Y, y_add);
         y += y_add;
      }
      else
      {
         trial_fes->ToGlobalVector(*Y, y);
      }
   }
}


void BilinearFormOperator::AddMult(const Vector &x, Vector &y) const
{
   DoMult(false, true, x, y);
}


void BilinearFormOperator::AddMultTranspose(const Vector &x, Vector &y) const
{
   DoMult(true, true, x, y);
}

void BilinearFormOperator::Mult(const Vector &x, Vector &y) const
{
   DoMult(false, false, x, y);
}

void BilinearFormOperator::MultTranspose(const Vector &x, Vector &y) const
{
   DoMult(true, false, x, y);
}

}


<|MERGE_RESOLUTION|>--- conflicted
+++ resolved
@@ -98,52 +98,6 @@
 void BilinearFormOperator::DoMult(bool transpose, bool add,
                                   const Vector &x, Vector &y) const
 {
-<<<<<<< HEAD
-   const int size = v.Size();
-
-   const int *offp = offsets.GetData();
-   const int *indp = indices.GetData();
-   const double *vp = v.GetData();
-   double *Vp = V.GetData();
-
-#if defined(MFEM_USE_OPENMP)
-   const bool use_target = trial_fes->GetMesh()->device.UseTarget();
-#pragma omp target teams distribute parallel for if(target:use_target) is_device_ptr(offp, indp, vp, Vp)
-#endif
-   for (int i = 0; i < size; i++)
-   {
-      const int offset = offp[i];
-      const int next_offset = offp[i + 1];
-      const double dof_value = vp[i];
-      for (int j = offset; j < next_offset; j++) { Vp[indp[j]] = dof_value; }
-   }
-}
-
-void BilinearFormOperator::EToLVector(const Array<int> &offsets,
-                                      const Array<int> &indices,
-                                      const Vector &V, Vector &v) const
-{
-   // NOTE: This method ADDS to the output v
-
-   const int size = v.Size();
-
-   const int *offp = offsets.GetData();
-   const int *indp = indices.GetData();
-   const double *Vp = V.GetData();
-   double *vp = v.GetData();
-
-#if defined(MFEM_USE_OPENMP)
-   const bool use_target = trial_fes->GetMesh()->device.UseTarget();
-#pragma omp target teams distribute parallel for if(target:use_target) is_device_ptr(offp, indp, vp, Vp)
-#endif
-   for (int i = 0; i < size; i++)
-   {
-      const int offset = offp[i];
-      const int next_offset = offp[i + 1];
-      double dof_value = 0;
-      for (int j = offset; j < next_offset; j++) { dof_value += Vp[indp[j]]; }
-      vp[i] += dof_value;
-=======
    if (!transpose && trial_gs)
    {
       trial_fes->ToLocalVector(x, *X);
@@ -155,7 +109,6 @@
    else
    {
       X = const_cast<Vector *>(&x);
->>>>>>> 99e0e444
    }
 
    if ((!transpose && !test_gs) || (transpose && !trial_gs)) { Y = &y; }
