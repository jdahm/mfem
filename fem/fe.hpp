// Copyright (c) 2010, Lawrence Livermore National Security, LLC. Produced at
// the Lawrence Livermore National Laboratory. LLNL-CODE-443211. All Rights
// reserved. See file COPYRIGHT for details.
//
// This file is part of the MFEM library. For more information and source code
// availability see http://mfem.org.
//
// MFEM is free software; you can redistribute it and/or modify it under the
// terms of the GNU Lesser General Public License (as published by the Free
// Software Foundation) version 2.1 dated February 1999.

#ifndef MFEM_FE
#define MFEM_FE

#include "../config/config.hpp"
#include "../general/array.hpp"
#include "../linalg/linalg.hpp"
#include "intrules.hpp"
#include "geom.hpp"

#include <map>

namespace mfem
{

/// Possible basis types. Note that not all elements can use all BasisType(s).
class BasisType
{
public:
   enum
   {
      Invalid         = -1,
      GaussLegendre   = 0,  ///< Open type
      GaussLobatto    = 1,  ///< Closed type
      Positive        = 2,  ///< Bernstein polynomials
      OpenUniform     = 3,  ///< Nodes: x_i = (i+1)/(n+1), i=0,...,n-1
      ClosedUniform   = 4,  ///< Nodes: x_i = i/(n-1),     i=0,...,n-1
      OpenHalfUniform = 5,  ///< Nodes: x_i = (i+1/2)/n,   i=0,...,n-1
      NumBasisTypes   = 6   /**< Keep track of maximum types to prevent
                                 hard-coding */
   };
   /** @brief If the input does not represents a valid BasisType, abort with an
       error; otherwise return the input. */
   static int Check(int b_type)
   {
      MFEM_VERIFY(0 <= b_type && b_type < NumBasisTypes,
                  "unknown BasisType: " << b_type);
      return b_type;
   }
   /** @brief If the input does not represents a valid nodal BasisType, abort
       with an error; otherwise return the input. */
   static int CheckNodal(int b_type)
   {
      MFEM_VERIFY(Check(b_type) != Positive,
                  "invalid nodal BasisType: " << Name(b_type));
      return b_type;
   }
   /** @brief Get the corresponding Quadrature1D constant, when that makes
       sense; otherwise return Quadrature1D::Invalid. */
   static int GetQuadrature1D(int b_type)
   {
      switch (b_type)
      {
         case GaussLegendre:   return Quadrature1D::GaussLegendre;
         case GaussLobatto:    return Quadrature1D::GaussLobatto;
         case Positive:        return Quadrature1D::ClosedUniform; // <-----
         case OpenUniform:     return Quadrature1D::OpenUniform;
         case ClosedUniform:   return Quadrature1D::ClosedUniform;
         case OpenHalfUniform: return Quadrature1D::OpenHalfUniform;
      }
      return Quadrature1D::Invalid;
   }
   /// Return the nodal BasisType corresponding to the Quadrature1D type.
   static int GetNodalBasis(int qpt_type)
   {
      switch (qpt_type)
      {
         case Quadrature1D::GaussLegendre:   return GaussLegendre;
         case Quadrature1D::GaussLobatto:    return GaussLobatto;
         case Quadrature1D::OpenUniform:     return OpenUniform;
         case Quadrature1D::ClosedUniform:   return ClosedUniform;
         case Quadrature1D::OpenHalfUniform: return OpenHalfUniform;
      }
      return Invalid;
   }
   /// Check and convert a BasisType constant to a string identifier.
   static const char *Name(int b_type)
   {
      static const char *name[] =
      {
         "Gauss-Legendre", "Gauss-Lobatto", "Positive (Bernstein)",
         "Open uniform", "Closed uniform", "Open half uniform"
      };
      return name[Check(b_type)];
   }
   /// Check and convert a BasisType constant to a char basis identifier.
   static char GetChar(int b_type)
   {
      static const char ident[] = { 'g', 'G', 'P', 'u', 'U', 'o' };
      return ident[Check(b_type)];
   }
   /// Convert char basis identifier to a BasisType constant.
   static int GetType(char b_ident)
   {
      switch (b_ident)
      {
         case 'g': return GaussLegendre;
         case 'G': return GaussLobatto;
         case 'P': return Positive;
         case 'u': return OpenUniform;
         case 'U': return ClosedUniform;
         case 'o': return OpenHalfUniform;
      }
      MFEM_ABORT("unknown BasisType identifier");
      return -1;
   }
};

// Base and derived classes for finite elements

/// Describes the space on each element
class FunctionSpace
{
public:
   enum
   {
      Pk, ///< Polynomials of order k
      Qk, ///< Tensor products of polynomials of order k
      rQk ///< Refined tensor products of polynomials of order k
   };
};

class ElementTransformation;
class Coefficient;
class VectorCoefficient;
class MatrixCoefficient;
class KnotVector;

/// Abstract class for Finite Elements
class FiniteElement
{
protected:
   int Dim,      ///< Dimension of reference space
       GeomType, ///< Geometry::Type of the reference element
       FuncSpace, RangeType, MapType,
       DerivType, DerivRangeType, DerivMapType;
   mutable
   int  Dof,      ///< Number of degrees of freedom
        Order;    ///< Order/degree of the shape functions
   mutable int Orders[Geometry::MaxDim]; ///< Anisotropic orders
   IntegrationRule Nodes;
#ifndef MFEM_THREAD_SAFE
   mutable DenseMatrix vshape; // Dof x Dim
#endif

public:
   /// Enumeration for RangeType and DerivRangeType
   enum { SCALAR, VECTOR };

   /** @brief Enumeration for MapType: defines how reference functions are
       mapped to physical space.

       A reference function, `uh(xh)`, can be mapped to a function, `u(x)`, on a
       general physical element in following ways:

           VALUE       u(x) = uh(xh)
           INTEGRAL    u(x) = (1/w) * uh(xh)
           H_DIV       u(x) = (J/w) * uh(xh)
           H_CURL      u(x) = J^{-t} * uh(xh)           (square J)
           H_CURL      u(x) = J*(J^t*J)^{-1} * uh(xh)   (general J)

       where

           x = T(xh) is the image of the reference point xh ("x hat"),
           J = J(xh) is the Jacobian matrix of the transformation T, and
           w = w(xh) = / det(J),           for square J,
                       \ det(J^t*J)^{1/2}, for general J,
                     is the transformation weight factor.
   */
   enum { VALUE,     ///< For scalar fields; preserves point values
          INTEGRAL,  ///< For scalar fields; preserves volume integrals
          H_DIV,     /**< For vector fields; preserves surface integrals of the
                          normal component */
          H_CURL     /**< For vector fields; preserves line integrals of the
                          tangential component */
        };

   /** @brief Enumeration for DerivType: defines which derivative method
       is implemented.

       Each FiniteElement class implements only one type of derivative.  The
       value returned by GetDerivType() indicates which derivative method is
       implemented.
   */
   enum { NONE, ///< No derivatives implemented
          GRAD, ///< Implements CalcDShape methods
          DIV,  ///< Implements CalcDivShape methods
          CURL  ///< Implements CalcCurlShape methods
        };

   /** Construct FiniteElement with given
       @param D    Reference space dimension
       @param G    Geometry type (of type Geometry::Type)
       @param Do   Number of degrees of freedom in the FiniteElement
       @param O    Order/degree of the FiniteElement
       @param F    FunctionSpace type of the FiniteElement
    */
   FiniteElement(int D, int G, int Do, int O, int F = FunctionSpace::Pk);

   /// Returns the reference space dimension for the finite element
   int GetDim() const { return Dim; }

   /// Returns the Geometry::Type of the reference element
   int GetGeomType() const { return GeomType; }

   /// Returns the number of degrees of freedom in the finite element
   int GetDof() const { return Dof; }

   /** @brief Returns the order of the finite element. In the case of
       anisotropic orders, returns the maximum order. */
   int GetOrder() const { return Order; }

   /** @brief Returns true if the FiniteElement basis *may be using* different
       orders/degrees in different spatial directions. */
   bool HasAnisotropicOrders() const { return Orders[0] != -1; }

   /// Returns an array containing the anisotropic orders/degrees.
   const int *GetAnisotropicOrders() const { return Orders; }

   /// Returns the type of space on each element
   int Space() const { return FuncSpace; }

   int GetRangeType() const { return RangeType; }

   int GetDerivRangeType() const { return DerivRangeType; }

   int GetMapType() const { return MapType; }

   int GetDerivType() const { return DerivType; }

   int GetDerivMapType() const { return DerivMapType; }

   /** @brief Evaluate the values of all shape functions of a scalar finite
       element in reference space at the given point @a ip. */
   /** The size (#Dof) of the result Vector @a shape must be set in advance. */
   virtual void CalcShape(const IntegrationPoint &ip,
                          Vector &shape) const = 0;

   /** @brief Evaluate the values of all shape functions of a scalar finite
       element in physical space at the point described by @a Trans. */
   /** The size (#Dof) of the result Vector @a shape must be set in advance. */
   void CalcPhysShape(ElementTransformation &Trans, Vector &shape) const;

   /** @brief Evaluate the gradients of all shape functions of a scalar finite
       element in reference space at the given point @a ip. */
   /** Each row of the result DenseMatrix @a dshape contains the derivatives of
       one shape function. The size (#Dof x #Dim) of @a dshape must be set in
       advance.  */
   virtual void CalcDShape(const IntegrationPoint &ip,
                           DenseMatrix &dshape) const = 0;

   /** @brief Evaluate the gradients of all shape functions of a scalar finite
       element in physical space at the point described by @a Trans. */
   /** Each row of the result DenseMatrix @a dshape contains the derivatives of
       one shape function. The size (#Dof x SDim) of @a dshape must be set in
       advance, where SDim >= #Dim is the physical space dimension as described
       by @a Trans. */
   void CalcPhysDShape(ElementTransformation &Trans, DenseMatrix &dshape) const;

   const IntegrationRule & GetNodes() const { return Nodes; }

   // virtual functions for finite elements on vector spaces

   /** @brief Evaluate the values of all shape functions of a *vector* finite
       element in reference space at the given point @a ip. */
   /** Each row of the result DenseMatrix @a shape contains the components of
       one vector shape function. The size (#Dof x #Dim) of @a shape must be set
       in advance. */
   virtual void CalcVShape(const IntegrationPoint &ip,
                           DenseMatrix &shape) const;

   /** @brief Evaluate the values of all shape functions of a *vector* finite
       element in physical space at the point described by @a Trans. */
   /** Each row of the result DenseMatrix @a shape contains the components of
       one vector shape function. The size (#Dof x SDim) of @a shape must be set
       in advance, where SDim >= #Dim is the physical space dimension as
       described by @a Trans. */
   virtual void CalcVShape(ElementTransformation &Trans,
                           DenseMatrix &shape) const;

   /// Equivalent to the CalcVShape() method with the same arguments.
   void CalcPhysVShape(ElementTransformation &Trans, DenseMatrix &shape) const
   { CalcVShape(Trans, shape); }

   /** @brief Evaluate the divergence of all shape functions of a *vector*
       finite element in reference space at the given point @a ip. */
   /** The size (#Dof) of the result Vector @a divshape must be set in advance.
    */
   virtual void CalcDivShape(const IntegrationPoint &ip,
                             Vector &divshape) const;

   /** @brief Evaluate the divergence of all shape functions of a *vector*
       finite element in physical space at the point described by @a Trans. */
   /** The size (#Dof) of the result Vector @a divshape must be set in advance.
    */
   void CalcPhysDivShape(ElementTransformation &Trans, Vector &divshape) const;

   /** @brief Evaluate the curl of all shape functions of a *vector* finite
       element in reference space at the given point @a ip. */
   /** Each row of the result DenseMatrix @a curl_shape contains the components
       of the curl of one vector shape function. The size (#Dof x CDim) of
       @a curl_shape must be set in advance, where CDim = 3 for #Dim = 3 and
       CDim = 1 for #Dim = 2. */
   virtual void CalcCurlShape(const IntegrationPoint &ip,
                              DenseMatrix &curl_shape) const;

   /** @brief Evaluate the curl of all shape functions of a *vector* finite
       element in physical space at the point described by @a Trans. */
   /** Each row of the result DenseMatrix @a curl_shape contains the components
       of the curl of one vector shape function. The size (#Dof x CDim) of
       @a curl_shape must be set in advance, where CDim = 3 for #Dim = 3 and
       CDim = 1 for #Dim = 2. */
   void CalcPhysCurlShape(ElementTransformation &Trans,
                          DenseMatrix &curl_shape) const;

   virtual void GetFaceDofs(int face, int **dofs, int *ndofs) const;

   /** each row of h contains the upper triangular part of the hessian
       of one shape function; the order in 2D is {u_xx, u_xy, u_yy} */
   virtual void CalcHessian (const IntegrationPoint &ip,
                             DenseMatrix &h) const;

   /** Return the local interpolation matrix I (Dof x Dof) where the
       fine element is the image of the base geometry under the given
       transformation. */
   virtual void GetLocalInterpolation (ElementTransformation &Trans,
                                       DenseMatrix &I) const;

   /** Given a coefficient and a transformation, compute its projection
       (approximation) in the local finite dimensional space in terms
       of the degrees of freedom. */
   virtual void Project (Coefficient &coeff,
                         ElementTransformation &Trans, Vector &dofs) const;

   /** Given a vector coefficient and a transformation, compute its
       projection (approximation) in the local finite dimensional space
       in terms of the degrees of freedom. (VectorFiniteElements) */
   virtual void Project (VectorCoefficient &vc,
                         ElementTransformation &Trans, Vector &dofs) const;

   /** Given a matrix coefficient and a transformation, compute an approximation
       ("projection") in the local finite dimensional space in terms of the
       degrees of freedom. For VectorFiniteElements, the rows of the coefficient
       are projected in the vector space. */
   virtual void ProjectMatrixCoefficient(
      MatrixCoefficient &mc, ElementTransformation &T, Vector &dofs) const;

   /** Compute a representation (up to multiplicative constant) for
       the delta function at the vertex with the given index. */
   virtual void ProjectDelta(int vertex, Vector &dofs) const;

   /** Compute the embedding/projection matrix from the given FiniteElement
       onto 'this' FiniteElement. The ElementTransformation is included to
       support cases when the projection depends on it. */
   virtual void Project(const FiniteElement &fe, ElementTransformation &Trans,
                        DenseMatrix &I) const;

   /** Compute the discrete gradient matrix from the given FiniteElement onto
       'this' FiniteElement. The ElementTransformation is included to support
       cases when the matrix depends on it. */
   virtual void ProjectGrad(const FiniteElement &fe,
                            ElementTransformation &Trans,
                            DenseMatrix &grad) const;

   /** Compute the discrete curl matrix from the given FiniteElement onto
       'this' FiniteElement. The ElementTransformation is included to support
       cases when the matrix depends on it. */
   virtual void ProjectCurl(const FiniteElement &fe,
                            ElementTransformation &Trans,
                            DenseMatrix &curl) const;

   /** Compute the discrete divergence matrix from the given FiniteElement onto
       'this' FiniteElement. The ElementTransformation is included to support
       cases when the matrix depends on it. */
   virtual void ProjectDiv(const FiniteElement &fe,
                           ElementTransformation &Trans,
                           DenseMatrix &div) const;

   virtual ~FiniteElement () { }

   static bool IsClosedType(int b_type)
   {
      const int q_type = BasisType::GetQuadrature1D(b_type);
      return ((q_type != Quadrature1D::Invalid) &&
              (Quadrature1D::CheckClosed(q_type) != Quadrature1D::Invalid));
   }

   static bool IsOpenType(int b_type)
   {
      const int q_type = BasisType::GetQuadrature1D(b_type);
      return ((q_type != Quadrature1D::Invalid) &&
              (Quadrature1D::CheckOpen(q_type) != Quadrature1D::Invalid));
   }

   static int VerifyClosed(int b_type)
   {
      MFEM_VERIFY(IsClosedType(b_type),
                  "invalid closed basis type: " << b_type);
      return b_type;
   }
   static int VerifyOpen(int b_type)
   {
      MFEM_VERIFY(IsOpenType(b_type), "invalid open basis type: " << b_type);
      return b_type;
   }
   static int VerifyNodal(int b_type)
   {
      return BasisType::CheckNodal(b_type);
   }
};

class ScalarFiniteElement : public FiniteElement
{
public:
   ScalarFiniteElement(int D, int G, int Do, int O, int F = FunctionSpace::Pk)
      : FiniteElement(D, G, Do, O, F)
   { DerivType = GRAD; DerivRangeType = VECTOR; DerivMapType = H_CURL; }

   void SetMapType(int M)
   {
      MFEM_VERIFY(M == VALUE || M == INTEGRAL, "unknown MapType");
      MapType = M;
      DerivType = (M == VALUE) ? GRAD : NONE;
   }
};

class NodalFiniteElement : public ScalarFiniteElement
{
protected:
   void NodalLocalInterpolation (ElementTransformation &Trans,
                                 DenseMatrix &I,
                                 const NodalFiniteElement &fine_fe) const;

   void ProjectCurl_2D(const FiniteElement &fe,
                       ElementTransformation &Trans,
                       DenseMatrix &curl) const;

#ifndef MFEM_THREAD_SAFE
   mutable Vector c_shape;
#endif

public:
#ifdef MFEM_THREAD_SAFE
   NodalFiniteElement(int D, int G, int Do, int O, int F = FunctionSpace::Pk)
      : ScalarFiniteElement(D, G, Do, O, F) { }
#else
   NodalFiniteElement(int D, int G, int Do, int O, int F = FunctionSpace::Pk)
      : ScalarFiniteElement(D, G, Do, O, F), c_shape(Do) { }
#endif

   virtual void GetLocalInterpolation (ElementTransformation &Trans,
                                       DenseMatrix &I) const
   { NodalLocalInterpolation (Trans, I, *this); }

   virtual void Project (Coefficient &coeff,
                         ElementTransformation &Trans, Vector &dofs) const;

   virtual void Project (VectorCoefficient &vc,
                         ElementTransformation &Trans, Vector &dofs) const;

   // (mc.height x mc.width) @ DOFs -> (Dof x mc.width x mc.height) in dofs
   virtual void ProjectMatrixCoefficient(
      MatrixCoefficient &mc, ElementTransformation &T, Vector &dofs) const;

   virtual void Project(const FiniteElement &fe, ElementTransformation &Trans,
                        DenseMatrix &I) const;

   virtual void ProjectGrad(const FiniteElement &fe,
                            ElementTransformation &Trans,
                            DenseMatrix &grad) const;

   virtual void ProjectDiv(const FiniteElement &fe,
                           ElementTransformation &Trans,
                           DenseMatrix &div) const;
};


class PositiveFiniteElement : public ScalarFiniteElement
{
protected:
   void PositiveLocalInterpolation(ElementTransformation &Trans,
                                   DenseMatrix &I,
                                   const PositiveFiniteElement &fine_fe) const;

public:
   PositiveFiniteElement(int D, int G, int Do, int O,
                         int F = FunctionSpace::Pk) :
      ScalarFiniteElement(D, G, Do, O, F)
   { }

   virtual void GetLocalInterpolation(ElementTransformation &Trans,
                                      DenseMatrix &I) const
   { PositiveLocalInterpolation(Trans, I, *this); }

   using FiniteElement::Project;

   // Low-order monotone "projection" (actually it is not a projection): the
   // dofs are set to be the Coefficient values at the nodes.
   virtual void Project(Coefficient &coeff,
                        ElementTransformation &Trans, Vector &dofs) const;

   virtual void Project(const FiniteElement &fe, ElementTransformation &Trans,
                        DenseMatrix &I) const;
};

class VectorFiniteElement : public FiniteElement
{
   // Hide the scalar functions CalcShape and CalcDShape.
private:
   /// Overrides the scalar CalcShape function to print an error.
   virtual void CalcShape(const IntegrationPoint &ip,
                          Vector &shape) const;

   /// Overrides the scalar CalcDShape function to print an error.
   virtual void CalcDShape(const IntegrationPoint &ip,
                           DenseMatrix &dshape) const;

protected:
#ifndef MFEM_THREAD_SAFE
   mutable DenseMatrix J, Jinv;
   mutable DenseMatrix curlshape, curlshape_J;
#endif
   void SetDerivMembers();

   void CalcVShape_RT(ElementTransformation &Trans,
                      DenseMatrix &shape) const;

   void CalcVShape_ND(ElementTransformation &Trans,
                      DenseMatrix &shape) const;

   void Project_RT(const double *nk, const Array<int> &d2n,
                   VectorCoefficient &vc, ElementTransformation &Trans,
                   Vector &dofs) const;

   // project the rows of the matrix coefficient in an RT space
   void ProjectMatrixCoefficient_RT(
      const double *nk, const Array<int> &d2n,
      MatrixCoefficient &mc, ElementTransformation &T, Vector &dofs) const;

   void Project_RT(const double *nk, const Array<int> &d2n,
                   const FiniteElement &fe, ElementTransformation &Trans,
                   DenseMatrix &I) const;

   // rotated gradient in 2D
   void ProjectGrad_RT(const double *nk, const Array<int> &d2n,
                       const FiniteElement &fe, ElementTransformation &Trans,
                       DenseMatrix &grad) const;

   // Compute the curl as a discrete operator from ND FE (fe) to ND FE (this).
   // The natural FE for the range is RT, so this is an approximation.
   void ProjectCurl_ND(const double *tk, const Array<int> &d2t,
                       const FiniteElement &fe, ElementTransformation &Trans,
                       DenseMatrix &curl) const;

   void ProjectCurl_RT(const double *nk, const Array<int> &d2n,
                       const FiniteElement &fe, ElementTransformation &Trans,
                       DenseMatrix &curl) const;

   void Project_ND(const double *tk, const Array<int> &d2t,
                   VectorCoefficient &vc, ElementTransformation &Trans,
                   Vector &dofs) const;

   // project the rows of the matrix coefficient in an ND space
   void ProjectMatrixCoefficient_ND(
      const double *tk, const Array<int> &d2t,
      MatrixCoefficient &mc, ElementTransformation &T, Vector &dofs) const;

   void Project_ND(const double *tk, const Array<int> &d2t,
                   const FiniteElement &fe, ElementTransformation &Trans,
                   DenseMatrix &I) const;

   void ProjectGrad_ND(const double *tk, const Array<int> &d2t,
                       const FiniteElement &fe, ElementTransformation &Trans,
                       DenseMatrix &grad) const;

   void LocalInterpolation_RT(const double *nk, const Array<int> &d2n,
                              ElementTransformation &Trans,
                              DenseMatrix &I) const;

   void LocalInterpolation_ND(const double *tk, const Array<int> &d2t,
                              ElementTransformation &Trans,
                              DenseMatrix &I) const;

public:
   VectorFiniteElement (int D, int G, int Do, int O, int M,
                        int F = FunctionSpace::Pk) :
#ifdef MFEM_THREAD_SAFE
      FiniteElement(D, G, Do, O, F)
   { RangeType = VECTOR; MapType = M; SetDerivMembers(); }
#else
      FiniteElement(D, G, Do, O, F), Jinv(D)
   { RangeType = VECTOR; MapType = M; SetDerivMembers(); }
#endif
};

class PointFiniteElement : public NodalFiniteElement
{
public:
   PointFiniteElement();

   virtual void CalcShape(const IntegrationPoint &ip, Vector &shape) const;

   virtual void CalcDShape(const IntegrationPoint &ip,
                           DenseMatrix &dshape) const;
};

/// Class for linear FE on interval
class Linear1DFiniteElement : public NodalFiniteElement
{
public:
   /// Construct a linear FE on interval
   Linear1DFiniteElement();

   /** virtual function which evaluates the values of all
       shape functions at a given point ip and stores
       them in the vector shape of dimension Dof (2) */
   virtual void CalcShape(const IntegrationPoint &ip, Vector &shape) const;

   /** virtual function which evaluates the derivatives of all
       shape functions at a given point ip and stores them in
       the matrix dshape (Dof x Dim) (2 x 1) so that each row
       contains the derivative of one shape function */
   virtual void CalcDShape(const IntegrationPoint &ip,
                           DenseMatrix &dshape) const;
};

/// Class for linear FE on triangle
class Linear2DFiniteElement : public NodalFiniteElement
{
public:
   /// Construct a linear FE on triangle
   Linear2DFiniteElement();

   /** virtual function which evaluates the values of all
       shape functions at a given point ip and stores
       them in the vector shape of dimension Dof (3) */
   virtual void CalcShape(const IntegrationPoint &ip, Vector &shape) const;

   /** virtual function which evaluates the values of all
       partial derivatives of all shape functions at a given
       point ip and stores them in the matrix dshape (Dof x Dim) (3 x 2)
       so that each row contains the derivatives of one shape function */
   virtual void CalcDShape(const IntegrationPoint &ip,
                           DenseMatrix &dshape) const;
   virtual void ProjectDelta(int vertex, Vector &dofs) const
   { dofs = 0.0; dofs(vertex) = 1.0; }
};

/// Class for bilinear FE on quadrilateral
class BiLinear2DFiniteElement : public NodalFiniteElement
{
public:
   /// Construct a bilinear FE on quadrilateral
   BiLinear2DFiniteElement();

   /** virtual function which evaluates the values of all
       shape functions at a given point ip and stores
       them in the vector shape of dimension Dof (4) */
   virtual void CalcShape(const IntegrationPoint &ip, Vector &shape) const;

   /** virtual function which evaluates the values of all
       partial derivatives of all shape functions at a given
       point ip and stores them in the matrix dshape (Dof x Dim) (4 x 2)
       so that each row contains the derivatives of one shape function */
   virtual void CalcDShape(const IntegrationPoint &ip,
                           DenseMatrix &dshape) const;
   virtual void CalcHessian (const IntegrationPoint &ip,
                             DenseMatrix &h) const;
   virtual void ProjectDelta(int vertex, Vector &dofs) const
   { dofs = 0.0; dofs(vertex) = 1.0; } // { dofs = 1.0; }
};

/// Class for linear FE on triangle with nodes at the 3 "Gaussian" points
class GaussLinear2DFiniteElement : public NodalFiniteElement
{
public:
   GaussLinear2DFiniteElement();
   virtual void CalcShape(const IntegrationPoint &ip, Vector &shape) const;
   virtual void CalcDShape(const IntegrationPoint &ip,
                           DenseMatrix &dshape) const;
   virtual void ProjectDelta(int vertex, Vector &dofs) const;
};

/// Class for bilinear FE on quad with nodes at the 4 Gaussian points
class GaussBiLinear2DFiniteElement : public NodalFiniteElement
{
private:
   static const double p[2];

public:
   GaussBiLinear2DFiniteElement();
   virtual void CalcShape(const IntegrationPoint &ip, Vector &shape) const;
   virtual void CalcDShape(const IntegrationPoint &ip,
                           DenseMatrix &dshape) const;
   virtual void ProjectDelta(int vertex, Vector &dofs) const;
};

class P1OnQuadFiniteElement : public NodalFiniteElement
{
public:
   P1OnQuadFiniteElement();
   virtual void CalcShape(const IntegrationPoint &ip, Vector &shape) const;
   virtual void CalcDShape(const IntegrationPoint &ip,
                           DenseMatrix &dshape) const;
   virtual void ProjectDelta(int vertex, Vector &dofs) const
   { dofs = 1.0; }
};

/// Class for quadratic FE on interval
class Quad1DFiniteElement : public NodalFiniteElement
{
public:
   /// Construct a quadratic FE on interval
   Quad1DFiniteElement();

   /** virtual function which evaluates the values of all
       shape functions at a given point ip and stores
       them in the vector shape of dimension Dof (3) */
   virtual void CalcShape(const IntegrationPoint &ip, Vector &shape) const;

   /** virtual function which evaluates the derivatives of all
       shape functions at a given point ip and stores them in
       the matrix dshape (Dof x Dim) (3 x 1) so that each row
       contains the derivative of one shape function */
   virtual void CalcDShape(const IntegrationPoint &ip,
                           DenseMatrix &dshape) const;
};

class QuadPos1DFiniteElement : public PositiveFiniteElement
{
public:
   QuadPos1DFiniteElement();
   virtual void CalcShape(const IntegrationPoint &ip, Vector &shape) const;
   virtual void CalcDShape(const IntegrationPoint &ip,
                           DenseMatrix &dshape) const;
};

/// Class for quadratic FE on triangle
class Quad2DFiniteElement : public NodalFiniteElement
{
public:
   /// Construct a quadratic FE on triangle
   Quad2DFiniteElement();

   /** virtual function which evaluates the values of all
       shape functions at a given point ip and stores
       them in the vector shape of dimension Dof (6) */
   virtual void CalcShape(const IntegrationPoint &ip, Vector &shape) const;

   /** virtual function which evaluates the values of all
       partial derivatives of all shape functions at a given
       point ip and stores them in the matrix dshape (Dof x Dim) (6 x 2)
       so that each row contains the derivatives of one shape function */
   virtual void CalcDShape(const IntegrationPoint &ip,
                           DenseMatrix &dshape) const;

   virtual void CalcHessian (const IntegrationPoint &ip,
                             DenseMatrix &h) const;
   virtual void ProjectDelta(int vertex, Vector &dofs) const;
};

/// Class for quadratic FE on triangle with nodes at the "Gaussian" points
class GaussQuad2DFiniteElement : public NodalFiniteElement
{
private:
   static const double p[2];
   DenseMatrix A;
   mutable DenseMatrix D;
   mutable Vector pol;
public:
   GaussQuad2DFiniteElement();
   virtual void CalcShape(const IntegrationPoint &ip, Vector &shape) const;
   virtual void CalcDShape(const IntegrationPoint &ip,
                           DenseMatrix &dshape) const;
   // virtual void ProjectDelta(int vertex, Vector &dofs) const;
};

/// Class for bi-quadratic FE on quadrilateral
class BiQuad2DFiniteElement : public NodalFiniteElement
{
public:
   /// Construct a biquadratic FE on quadrilateral
   BiQuad2DFiniteElement();

   /** virtual function which evaluates the values of all
       shape functions at a given point ip and stores
       them in the vector shape of dimension Dof (9) */
   virtual void CalcShape(const IntegrationPoint &ip, Vector &shape) const;

   /** virtual function which evaluates the values of all
       partial derivatives of all shape functions at a given
       point ip and stores them in the matrix dshape (Dof x Dim) (9 x 2)
       so that each row contains the derivatives of one shape function */
   virtual void CalcDShape(const IntegrationPoint &ip,
                           DenseMatrix &dshape) const;
   virtual void ProjectDelta(int vertex, Vector &dofs) const;
};

class BiQuadPos2DFiniteElement : public PositiveFiniteElement
{
public:
   BiQuadPos2DFiniteElement();
   virtual void CalcShape(const IntegrationPoint &ip, Vector &shape) const;
   virtual void CalcDShape(const IntegrationPoint &ip,
                           DenseMatrix &dshape) const;
   virtual void GetLocalInterpolation(ElementTransformation &Trans,
                                      DenseMatrix &I) const;
   using FiniteElement::Project;
   virtual void Project(Coefficient &coeff, ElementTransformation &Trans,
                        Vector &dofs) const;
   virtual void Project(VectorCoefficient &vc, ElementTransformation &Trans,
                        Vector &dofs) const;
   virtual void ProjectDelta(int vertex, Vector &dofs) const
   { dofs = 0.; dofs(vertex) = 1.; }
};

/// Bi-quadratic element on quad with nodes at the 9 Gaussian points
class GaussBiQuad2DFiniteElement : public NodalFiniteElement
{
public:
   GaussBiQuad2DFiniteElement();
   virtual void CalcShape(const IntegrationPoint &ip, Vector &shape) const;
   virtual void CalcDShape(const IntegrationPoint &ip,
                           DenseMatrix &dshape) const;
   // virtual void ProjectDelta(int vertex, Vector &dofs) const { dofs = 1.; }
};

class BiCubic2DFiniteElement : public NodalFiniteElement
{
public:
   BiCubic2DFiniteElement();
   virtual void CalcShape(const IntegrationPoint &ip, Vector &shape) const;
   virtual void CalcDShape(const IntegrationPoint &ip,
                           DenseMatrix &dshape) const;
   virtual void CalcHessian (const IntegrationPoint &ip,
                             DenseMatrix &h) const;
};

class Cubic1DFiniteElement : public NodalFiniteElement
{
public:
   Cubic1DFiniteElement();

   virtual void CalcShape(const IntegrationPoint &ip, Vector &shape) const;

   virtual void CalcDShape(const IntegrationPoint &ip,
                           DenseMatrix &dshape) const;
};

class Cubic2DFiniteElement : public NodalFiniteElement
{
public:
   Cubic2DFiniteElement();

   virtual void CalcShape(const IntegrationPoint &ip, Vector &shape) const;

   virtual void CalcDShape(const IntegrationPoint &ip,
                           DenseMatrix &dshape) const;

   virtual void CalcHessian (const IntegrationPoint &ip,
                             DenseMatrix &h) const;
};

/// Class for cubic FE on tetrahedron
class Cubic3DFiniteElement : public NodalFiniteElement
{
public:
   /// Construct a cubic FE on tetrahedron
   Cubic3DFiniteElement();

   virtual void CalcShape(const IntegrationPoint &ip, Vector &shape) const;

   virtual void CalcDShape(const IntegrationPoint &ip,
                           DenseMatrix &dshape) const;
};

/// Class for constant FE on triangle
class P0TriangleFiniteElement : public NodalFiniteElement
{
public:
   /// Construct P0 triangle finite element
   P0TriangleFiniteElement();

   /// evaluate shape function - constant 1
   virtual void CalcShape(const IntegrationPoint &ip, Vector &shape) const;

   /// evaluate derivatives of shape function - constant 0
   virtual void CalcDShape(const IntegrationPoint &ip,
                           DenseMatrix &dshape) const;
   virtual void ProjectDelta(int vertex, Vector &dofs) const
   { dofs(0) = 1.0; }
};


class P0QuadFiniteElement : public NodalFiniteElement
{
public:
   P0QuadFiniteElement();
   virtual void CalcShape(const IntegrationPoint &ip, Vector &shape) const;
   virtual void CalcDShape(const IntegrationPoint &ip,
                           DenseMatrix &dshape) const;
   virtual void ProjectDelta(int vertex, Vector &dofs) const
   { dofs(0) = 1.0; }
};


/// Class for linear FE on tetrahedron
class Linear3DFiniteElement : public NodalFiniteElement
{
public:
   /// Construct a linear FE on tetrahedron
   Linear3DFiniteElement();

   /** virtual function which evaluates the values of all
       shape functions at a given point ip and stores
       them in the vector shape of dimension Dof (4) */
   virtual void CalcShape(const IntegrationPoint &ip, Vector &shape) const;

   /** virtual function which evaluates the values of all
       partial derivatives of all shape functions at a given
       point ip and stores them in the matrix dshape (Dof x Dim) (4 x 3)
       so that each row contains the derivatives of one shape function */
   virtual void CalcDShape(const IntegrationPoint &ip,
                           DenseMatrix &dshape) const;

   virtual void ProjectDelta(int vertex, Vector &dofs) const
   { dofs = 0.0; dofs(vertex) = 1.0; }

   virtual void GetFaceDofs(int face, int **dofs, int *ndofs) const;
};

/// Class for quadratic FE on tetrahedron
class Quadratic3DFiniteElement : public NodalFiniteElement
{
public:
   /// Construct a quadratic FE on tetrahedron
   Quadratic3DFiniteElement();

   virtual void CalcShape(const IntegrationPoint &ip, Vector &shape) const;

   virtual void CalcDShape(const IntegrationPoint &ip,
                           DenseMatrix &dshape) const;
};

/// Class for tri-linear FE on cube
class TriLinear3DFiniteElement : public NodalFiniteElement
{
public:
   /// Construct a tri-linear FE on cube
   TriLinear3DFiniteElement();

   /** virtual function which evaluates the values of all
       shape functions at a given point ip and stores
       them in the vector shape of dimension Dof (8) */
   virtual void CalcShape(const IntegrationPoint &ip, Vector &shape) const;

   /** virtual function which evaluates the values of all
       partial derivatives of all shape functions at a given
       point ip and stores them in the matrix dshape (Dof x Dim) (8 x 3)
       so that each row contains the derivatives of one shape function */
   virtual void CalcDShape(const IntegrationPoint &ip,
                           DenseMatrix &dshape) const;

   virtual void ProjectDelta(int vertex, Vector &dofs) const
   { dofs = 0.0; dofs(vertex) = 1.0; }
};

/// Crouzeix-Raviart finite element on triangle
class CrouzeixRaviartFiniteElement : public NodalFiniteElement
{
public:
   CrouzeixRaviartFiniteElement();
   virtual void CalcShape(const IntegrationPoint &ip, Vector &shape) const;
   virtual void CalcDShape(const IntegrationPoint &ip,
                           DenseMatrix &dshape) const;
   virtual void ProjectDelta(int vertex, Vector &dofs) const
   { dofs = 1.0; }
};

/// Crouzeix-Raviart finite element on quadrilateral
class CrouzeixRaviartQuadFiniteElement : public NodalFiniteElement
{
public:
   CrouzeixRaviartQuadFiniteElement();
   virtual void CalcShape(const IntegrationPoint &ip, Vector &shape) const;
   virtual void CalcDShape(const IntegrationPoint &ip,
                           DenseMatrix &dshape) const;
};

class P0SegmentFiniteElement : public NodalFiniteElement
{
public:
   P0SegmentFiniteElement(int Ord = 0);
   virtual void CalcShape(const IntegrationPoint &ip, Vector &shape) const;
   virtual void CalcDShape(const IntegrationPoint &ip,
                           DenseMatrix &dshape) const;
};

class RT0TriangleFiniteElement : public VectorFiniteElement
{
private:
   static const double nk[3][2];

public:
   RT0TriangleFiniteElement();

   virtual void CalcVShape(const IntegrationPoint &ip,
                           DenseMatrix &shape) const;

   virtual void CalcVShape(ElementTransformation &Trans,
                           DenseMatrix &shape) const
   { CalcVShape_RT(Trans, shape); }

   virtual void CalcDivShape(const IntegrationPoint &ip,
                             Vector &divshape) const;

   virtual void GetLocalInterpolation (ElementTransformation &Trans,
                                       DenseMatrix &I) const;

   using FiniteElement::Project;

   virtual void Project (VectorCoefficient &vc,
                         ElementTransformation &Trans, Vector &dofs) const;
};

class RT0QuadFiniteElement : public VectorFiniteElement
{
private:
   static const double nk[4][2];

public:
   RT0QuadFiniteElement();

   virtual void CalcVShape(const IntegrationPoint &ip,
                           DenseMatrix &shape) const;

   virtual void CalcVShape(ElementTransformation &Trans,
                           DenseMatrix &shape) const
   { CalcVShape_RT(Trans, shape); }

   virtual void CalcDivShape(const IntegrationPoint &ip,
                             Vector &divshape) const;

   virtual void GetLocalInterpolation (ElementTransformation &Trans,
                                       DenseMatrix &I) const;

   using FiniteElement::Project;

   virtual void Project (VectorCoefficient &vc,
                         ElementTransformation &Trans, Vector &dofs) const;
};

class RT1TriangleFiniteElement : public VectorFiniteElement
{
private:
   static const double nk[8][2];

public:
   RT1TriangleFiniteElement();

   virtual void CalcVShape(const IntegrationPoint &ip,
                           DenseMatrix &shape) const;

   virtual void CalcVShape(ElementTransformation &Trans,
                           DenseMatrix &shape) const
   { CalcVShape_RT(Trans, shape); }

   virtual void CalcDivShape(const IntegrationPoint &ip,
                             Vector &divshape) const;

   virtual void GetLocalInterpolation (ElementTransformation &Trans,
                                       DenseMatrix &I) const;

   using FiniteElement::Project;

   virtual void Project (VectorCoefficient &vc,
                         ElementTransformation &Trans, Vector &dofs) const;
};

class RT1QuadFiniteElement : public VectorFiniteElement
{
private:
   static const double nk[12][2];

public:
   RT1QuadFiniteElement();

   virtual void CalcVShape(const IntegrationPoint &ip,
                           DenseMatrix &shape) const;

   virtual void CalcVShape(ElementTransformation &Trans,
                           DenseMatrix &shape) const
   { CalcVShape_RT(Trans, shape); }

   virtual void CalcDivShape(const IntegrationPoint &ip,
                             Vector &divshape) const;

   virtual void GetLocalInterpolation (ElementTransformation &Trans,
                                       DenseMatrix &I) const;

   using FiniteElement::Project;

   virtual void Project (VectorCoefficient &vc,
                         ElementTransformation &Trans, Vector &dofs) const;
};

class RT2TriangleFiniteElement : public VectorFiniteElement
{
private:
   static const double M[15][15];
public:
   RT2TriangleFiniteElement();

   virtual void CalcVShape(const IntegrationPoint &ip,
                           DenseMatrix &shape) const;

   virtual void CalcVShape(ElementTransformation &Trans,
                           DenseMatrix &shape) const
   { CalcVShape_RT(Trans, shape); }

   virtual void CalcDivShape(const IntegrationPoint &ip,
                             Vector &divshape) const;
};

class RT2QuadFiniteElement : public VectorFiniteElement
{
private:
   static const double nk[24][2];
   static const double pt[4];
   static const double dpt[3];

public:
   RT2QuadFiniteElement();

   virtual void CalcVShape(const IntegrationPoint &ip,
                           DenseMatrix &shape) const;

   virtual void CalcVShape(ElementTransformation &Trans,
                           DenseMatrix &shape) const
   { CalcVShape_RT(Trans, shape); }

   virtual void CalcDivShape(const IntegrationPoint &ip,
                             Vector &divshape) const;

   virtual void GetLocalInterpolation (ElementTransformation &Trans,
                                       DenseMatrix &I) const;

   using FiniteElement::Project;

   virtual void Project (VectorCoefficient &vc,
                         ElementTransformation &Trans, Vector &dofs) const;
};

/// Linear 1D element with nodes 1/3 and 2/3 (trace of RT1)
class P1SegmentFiniteElement : public NodalFiniteElement
{
public:
   P1SegmentFiniteElement();
   virtual void CalcShape(const IntegrationPoint &ip, Vector &shape) const;
   virtual void CalcDShape(const IntegrationPoint &ip,
                           DenseMatrix &dshape) const;
};

/// Quadratic 1D element with nodes the Gaussian points in [0,1] (trace of RT2)
class P2SegmentFiniteElement : public NodalFiniteElement
{
public:
   P2SegmentFiniteElement();
   virtual void CalcShape(const IntegrationPoint &ip, Vector &shape) const;
   virtual void CalcDShape(const IntegrationPoint &ip,
                           DenseMatrix &dshape) const;
};

class Lagrange1DFiniteElement : public NodalFiniteElement
{
private:
   Vector rwk;
#ifndef MFEM_THREAD_SAFE
   mutable Vector rxxk;
#endif
public:
   Lagrange1DFiniteElement (int degree);
   virtual void CalcShape(const IntegrationPoint &ip, Vector &shape) const;
   virtual void CalcDShape(const IntegrationPoint &ip,
                           DenseMatrix &dshape) const;
};

class P1TetNonConfFiniteElement : public NodalFiniteElement
{
public:
   P1TetNonConfFiniteElement();
   virtual void CalcShape(const IntegrationPoint &ip, Vector &shape) const;
   virtual void CalcDShape(const IntegrationPoint &ip,
                           DenseMatrix &dshape) const;
};

class P0TetFiniteElement : public NodalFiniteElement
{
public:
   P0TetFiniteElement ();
   virtual void CalcShape(const IntegrationPoint &ip, Vector &shape) const;
   virtual void CalcDShape(const IntegrationPoint &ip,
                           DenseMatrix &dshape) const;
   virtual void ProjectDelta(int vertex, Vector &dofs) const
   { dofs(0) = 1.0; }
};

class P0HexFiniteElement : public NodalFiniteElement
{
public:
   P0HexFiniteElement ();
   virtual void CalcShape(const IntegrationPoint &ip, Vector &shape) const;
   virtual void CalcDShape(const IntegrationPoint &ip,
                           DenseMatrix &dshape) const;
   virtual void ProjectDelta(int vertex, Vector &dofs) const
   { dofs(0) = 1.0; }
};

/// Tensor products of 1D FEs (only degree 2 is functional)
class LagrangeHexFiniteElement : public NodalFiniteElement
{
private:
   Lagrange1DFiniteElement * fe1d;
   int dof1d;
   int *I, *J, *K;
#ifndef MFEM_THREAD_SAFE
   mutable Vector shape1dx, shape1dy, shape1dz;
   mutable DenseMatrix dshape1dx, dshape1dy, dshape1dz;
#endif

public:
   LagrangeHexFiniteElement (int degree);
   virtual void CalcShape(const IntegrationPoint &ip, Vector &shape) const;
   virtual void CalcDShape(const IntegrationPoint &ip,
                           DenseMatrix &dshape) const;
   ~LagrangeHexFiniteElement ();
};


/// Class for refined linear FE on interval
class RefinedLinear1DFiniteElement : public NodalFiniteElement
{
public:
   /// Construct a quadratic FE on interval
   RefinedLinear1DFiniteElement();

   /** virtual function which evaluates the values of all
       shape functions at a given point ip and stores
       them in the vector shape of dimension Dof (3) */
   virtual void CalcShape(const IntegrationPoint &ip, Vector &shape) const;

   /** virtual function which evaluates the derivatives of all
       shape functions at a given point ip and stores them in
       the matrix dshape (Dof x Dim) (3 x 1) so that each row
       contains the derivative of one shape function */
   virtual void CalcDShape(const IntegrationPoint &ip,
                           DenseMatrix &dshape) const;
};

/// Class for refined linear FE on triangle
class RefinedLinear2DFiniteElement : public NodalFiniteElement
{
public:
   /// Construct a quadratic FE on triangle
   RefinedLinear2DFiniteElement();

   /** virtual function which evaluates the values of all
       shape functions at a given point ip and stores
       them in the vector shape of dimension Dof (6) */
   virtual void CalcShape(const IntegrationPoint &ip, Vector &shape) const;

   /** virtual function which evaluates the values of all
       partial derivatives of all shape functions at a given
       point ip and stores them in the matrix dshape (Dof x Dim) (6 x 2)
       so that each row contains the derivatives of one shape function */
   virtual void CalcDShape(const IntegrationPoint &ip,
                           DenseMatrix &dshape) const;
};

/// Class for refined linear FE on tetrahedron
class RefinedLinear3DFiniteElement : public NodalFiniteElement
{
public:
   /// Construct a quadratic FE on tetrahedron
   RefinedLinear3DFiniteElement();

   virtual void CalcShape(const IntegrationPoint &ip, Vector &shape) const;

   virtual void CalcDShape(const IntegrationPoint &ip,
                           DenseMatrix &dshape) const;
};

/// Class for refined bi-linear FE on quadrilateral
class RefinedBiLinear2DFiniteElement : public NodalFiniteElement
{
public:
   /// Construct a biquadratic FE on quadrilateral
   RefinedBiLinear2DFiniteElement();

   /** virtual function which evaluates the values of all
       shape functions at a given point ip and stores
       them in the vector shape of dimension Dof (9) */
   virtual void CalcShape(const IntegrationPoint &ip, Vector &shape) const;

   /** virtual function which evaluates the values of all
       partial derivatives of all shape functions at a given
       point ip and stores them in the matrix dshape (Dof x Dim) (9 x 2)
       so that each row contains the derivatives of one shape function */
   virtual void CalcDShape(const IntegrationPoint &ip,
                           DenseMatrix &dshape) const;
};

/// Class for refined trilinear FE on a hexahedron
class RefinedTriLinear3DFiniteElement : public NodalFiniteElement
{
public:
   /// Construct a biquadratic FE on quadrilateral
   RefinedTriLinear3DFiniteElement();

   /** virtual function which evaluates the values of all
       shape functions at a given point ip and stores
       them in the vector shape of dimension Dof (9) */
   virtual void CalcShape(const IntegrationPoint &ip, Vector &shape) const;

   /** virtual function which evaluates the values of all
       partial derivatives of all shape functions at a given
       point ip and stores them in the matrix dshape (Dof x Dim) (9 x 2)
       so that each row contains the derivatives of one shape function */
   virtual void CalcDShape(const IntegrationPoint &ip,
                           DenseMatrix &dshape) const;
};


class Nedelec1HexFiniteElement : public VectorFiniteElement
{
private:
   static const double tk[12][3];

public:
   Nedelec1HexFiniteElement();
   virtual void CalcVShape(const IntegrationPoint &ip,
                           DenseMatrix &shape) const;
   virtual void CalcVShape(ElementTransformation &Trans,
                           DenseMatrix &shape) const
   { CalcVShape_ND(Trans, shape); }
   virtual void CalcCurlShape(const IntegrationPoint &ip,
                              DenseMatrix &curl_shape) const;
   virtual void GetLocalInterpolation (ElementTransformation &Trans,
                                       DenseMatrix &I) const;
   using FiniteElement::Project;
   virtual void Project (VectorCoefficient &vc,
                         ElementTransformation &Trans, Vector &dofs) const;
};


class Nedelec1TetFiniteElement : public VectorFiniteElement
{
private:
   static const double tk[6][3];

public:
   Nedelec1TetFiniteElement();
   virtual void CalcVShape(const IntegrationPoint &ip,
                           DenseMatrix &shape) const;
   virtual void CalcVShape(ElementTransformation &Trans,
                           DenseMatrix &shape) const
   { CalcVShape_ND(Trans, shape); }
   virtual void CalcCurlShape(const IntegrationPoint &ip,
                              DenseMatrix &curl_shape) const;
   virtual void GetLocalInterpolation (ElementTransformation &Trans,
                                       DenseMatrix &I) const;
   using FiniteElement::Project;
   virtual void Project (VectorCoefficient &vc,
                         ElementTransformation &Trans, Vector &dofs) const;
};


class RT0HexFiniteElement : public VectorFiniteElement
{
private:
   static const double nk[6][3];

public:
   RT0HexFiniteElement();

   virtual void CalcVShape(const IntegrationPoint &ip,
                           DenseMatrix &shape) const;

   virtual void CalcVShape(ElementTransformation &Trans,
                           DenseMatrix &shape) const
   { CalcVShape_RT(Trans, shape); }

   virtual void CalcDivShape(const IntegrationPoint &ip,
                             Vector &divshape) const;

   virtual void GetLocalInterpolation (ElementTransformation &Trans,
                                       DenseMatrix &I) const;

   using FiniteElement::Project;

   virtual void Project (VectorCoefficient &vc,
                         ElementTransformation &Trans, Vector &dofs) const;
};


class RT1HexFiniteElement : public VectorFiniteElement
{
private:
   static const double nk[36][3];

public:
   RT1HexFiniteElement();

   virtual void CalcVShape(const IntegrationPoint &ip,
                           DenseMatrix &shape) const;

   virtual void CalcVShape(ElementTransformation &Trans,
                           DenseMatrix &shape) const
   { CalcVShape_RT(Trans, shape); }

   virtual void CalcDivShape(const IntegrationPoint &ip,
                             Vector &divshape) const;

   virtual void GetLocalInterpolation (ElementTransformation &Trans,
                                       DenseMatrix &I) const;

   using FiniteElement::Project;

   virtual void Project (VectorCoefficient &vc,
                         ElementTransformation &Trans, Vector &dofs) const;
};


class RT0TetFiniteElement : public VectorFiniteElement
{
private:
   static const double nk[4][3];

public:
   RT0TetFiniteElement();

   virtual void CalcVShape(const IntegrationPoint &ip,
                           DenseMatrix &shape) const;

   virtual void CalcVShape(ElementTransformation &Trans,
                           DenseMatrix &shape) const
   { CalcVShape_RT(Trans, shape); }

   virtual void CalcDivShape(const IntegrationPoint &ip,
                             Vector &divshape) const;

   virtual void GetLocalInterpolation (ElementTransformation &Trans,
                                       DenseMatrix &I) const;

   using FiniteElement::Project;

   virtual void Project (VectorCoefficient &vc,
                         ElementTransformation &Trans, Vector &dofs) const;
};


class RotTriLinearHexFiniteElement : public NodalFiniteElement
{
public:
   RotTriLinearHexFiniteElement();
   virtual void CalcShape(const IntegrationPoint &ip, Vector &shape) const;
   virtual void CalcDShape(const IntegrationPoint &ip,
                           DenseMatrix &dshape) const;
};


class Poly_1D
{
public:
   enum EvalType
   {
      ChangeOfBasis = 0, // Use change of basis, O(p^2) Evals
      Barycentric   = 1, // Use barycentric Lagrangian interpolation, O(p) Evals
      Positive      = 2, // Fast evaluation of Bernstein polynomials
      NumEvalTypes  = 3  // Keep count of the number of eval types
   };

   class Basis
   {
   private:
      int etype;
      DenseMatrixInverse Ai;
      mutable Vector x, w;

   public:
      /// Create a nodal or positive (Bernstein) basis
      Basis(const int p, const double *nodes, EvalType etype = Barycentric);
      void Eval(const double x, Vector &u) const;
      void Eval(const double x, Vector &u, Vector &d) const;
   };

private:
   typedef std::map< int, Array<double*>* > PointsMap;
   typedef std::map< int, Array<Basis*>* > BasisMap;

   PointsMap points_container;
   BasisMap  bases_container;

   static Array2D<int> binom;

   static void CalcMono(const int p, const double x, double *u);
   static void CalcMono(const int p, const double x, double *u, double *d);

   static void CalcLegendre(const int p, const double x, double *u);
   static void CalcLegendre(const int p, const double x, double *u, double *d);

   static void CalcChebyshev(const int p, const double x, double *u);
   static void CalcChebyshev(const int p, const double x, double *u, double *d);

   QuadratureFunctions1D quad_func;

public:
   Poly_1D() { }

   /** @brief Get a pointer to an array containing the binomial coefficients "p
       choose k" for k=0,...,p for the given p. */
   static const int *Binom(const int p);

   /** @brief Get the coordinates of the points of the given BasisType,
       @a btype.

       @param[in] p      The polynomial degree; the number of points is `p+1`.
       @param[in] btype  The BasisType.

       @return A pointer to an array containing the `p+1` coordinates of the
               points. Returns NULL if the BasisType has no associated set of
               points. */
   const double *GetPoints(const int p, const int btype);
   const double *OpenPoints(const int p,
                            const int btype = BasisType::GaussLegendre)
   { return GetPoints(p, btype); }
   const double *ClosedPoints(const int p,
                              const int btype = BasisType::GaussLobatto)
   { return GetPoints(p, btype); }

   /** @brief Get a Poly_1D::Basis object of the given degree and BasisType,
       @a btype.

       @param[in] p      The polynomial degree of the basis.
       @param[in] btype  The BasisType.

       @return A reference to an object of type Poly_1D::Basis that represents
               the requested basis type. */
   Basis &GetBasis(const int p, const int btype);

   // Evaluate the values of a hierarchical 1D basis at point x
   // hierarchical = k-th basis function is degree k polynomial
   static void CalcBasis(const int p, const double x, double *u)
   // { CalcMono(p, x, u); }
   // Bernstein basis is not hierarchical --> does not work for triangles
   //  and tetrahedra
   // { CalcBernstein(p, x, u); }
   // { CalcLegendre(p, x, u); }
   { CalcChebyshev(p, x, u); }

   // Evaluate the values and derivatives of a hierarchical 1D basis at point x
   static void CalcBasis(const int p, const double x, double *u, double *d)
   // { CalcMono(p, x, u, d); }
   // { CalcBernstein(p, x, u, d); }
   // { CalcLegendre(p, x, u, d); }
   { CalcChebyshev(p, x, u, d); }

   // Evaluate a representation of a Delta function at point x
   static double CalcDelta(const int p, const double x)
   { return pow(x, (double) p); }

   static void ChebyshevPoints(const int p, double *x);

   /// Compute the terms in the expansion of the binomial (x + y)^p
   static void CalcBinomTerms(const int p, const double x, const double y,
                              double *u);
   /** Compute the terms in the expansion of the binomial (x + y)^p and their
       derivatives with respect to x assuming that dy/dx = -1. */
   static void CalcBinomTerms(const int p, const double x, const double y,
                              double *u, double *d);
   /** Compute the derivatives (w.r.t. x) of the terms in the expansion of the
       binomial (x + y)^p assuming that dy/dx = -1. */
   static void CalcDBinomTerms(const int p, const double x, const double y,
                               double *d);
   static void CalcBernstein(const int p, const double x, double *u)
   { CalcBinomTerms(p, x, 1. - x, u); }
   static void CalcBernstein(const int p, const double x, double *u, double *d)
   { CalcBinomTerms(p, x, 1. - x, u, d); }

   ~Poly_1D();
};

extern Poly_1D poly1d;

class TensorBasisElement
{
protected:
   int b_type;
   Array<int> dof_map;
   Poly_1D::Basis &basis1d;

public:
<<<<<<< HEAD
   TensorBasisElement(const int dims, const int p, const int btype);
=======
   enum DofMapType
   {
      L2_DOF_MAP = 0,
      H1_DOF_MAP = 1
   };

   TensorBasisElement(const int dims, const int p, const int btype,
                      const DofMapType dmtype);
>>>>>>> 053480d4

   int GetBasisType() const { return b_type; }

   const Poly_1D::Basis& GetBasis1D() const { return basis1d; }

   /** @brief Get an Array<int> that maps lexicographically ordered indices to
       the indices of the respective nodes/dofs/basis functions. If the dofs are
       ordered lexicographically, i.e. the mapping is identity, the returned
       Array will be empty. */
   const Array<int> &GetDofMap() const { return dof_map; }

   static int GetTensorProductGeometry(int dim)
   {
      switch (dim)
      {
         case 1: return Geometry::SEGMENT;
         case 2: return Geometry::SQUARE;
         case 3: return Geometry::CUBE;
         default: MFEM_ABORT("invalid dimension: " << dim); return -1;
      }
   }

   /// Return @a base raised to the power @a dim.
   static int Pow(int base, int dim)
   {
      switch (dim)
      {
         case 1: return base;
         case 2: return base*base;
         case 3: return base*base*base;
         default: MFEM_ABORT("invalid dimension: " << dim); return -1;
      }
   }
};

class NodalTensorFiniteElement : public NodalFiniteElement,
   public TensorBasisElement
{
public:
<<<<<<< HEAD
   NodalTensorFiniteElement(const int dims, const int p, const int btype);
=======
   NodalTensorFiniteElement(const int dims, const int p, const int btype,
                            const DofMapType dmtype);
>>>>>>> 053480d4
};

class PositiveTensorFiniteElement : public PositiveFiniteElement,
   public TensorBasisElement
{
public:
<<<<<<< HEAD
   PositiveTensorFiniteElement(const int dims, const int p);
=======
   PositiveTensorFiniteElement(const int dims, const int p,
                               const DofMapType dmtype);
>>>>>>> 053480d4
};

class H1_SegmentElement : public NodalTensorFiniteElement
{
private:
#ifndef MFEM_THREAD_SAFE
   mutable Vector shape_x, dshape_x;
#endif

public:
   H1_SegmentElement(const int p, const int btype = BasisType::GaussLobatto);
   virtual void CalcShape(const IntegrationPoint &ip, Vector &shape) const;
   virtual void CalcDShape(const IntegrationPoint &ip,
                           DenseMatrix &dshape) const;
   virtual void ProjectDelta(int vertex, Vector &dofs) const;
};


class H1_QuadrilateralElement : public NodalTensorFiniteElement
{
private:
#ifndef MFEM_THREAD_SAFE
   mutable Vector shape_x, shape_y, dshape_x, dshape_y;
#endif

public:
   H1_QuadrilateralElement(const int p,
                           const int btype = BasisType::GaussLobatto);
   virtual void CalcShape(const IntegrationPoint &ip, Vector &shape) const;
   virtual void CalcDShape(const IntegrationPoint &ip,
                           DenseMatrix &dshape) const;
   virtual void ProjectDelta(int vertex, Vector &dofs) const;
};


class H1_HexahedronElement : public NodalTensorFiniteElement
{
private:
#ifndef MFEM_THREAD_SAFE
   mutable Vector shape_x, shape_y, shape_z, dshape_x, dshape_y, dshape_z;
#endif

public:
   H1_HexahedronElement(const int p, const int btype = BasisType::GaussLobatto);
   virtual void CalcShape(const IntegrationPoint &ip, Vector &shape) const;
   virtual void CalcDShape(const IntegrationPoint &ip,
                           DenseMatrix &dshape) const;
   virtual void ProjectDelta(int vertex, Vector &dofs) const;
};

class H1Pos_SegmentElement : public PositiveTensorFiniteElement
{
private:
#ifndef MFEM_THREAD_SAFE
   // This is to share scratch space between invocations, which helps
   // speed things up, but with OpenMP, we need one copy per thread.
   // Right now, we solve this by allocating this space within each function
   // call every time we call it.  Alternatively, we should do some sort
   // thread private thing.  Brunner, Jan 2014
   mutable Vector shape_x, dshape_x;
#endif

public:
   H1Pos_SegmentElement(const int p);
   virtual void CalcShape(const IntegrationPoint &ip, Vector &shape) const;
   virtual void CalcDShape(const IntegrationPoint &ip,
                           DenseMatrix &dshape) const;
   virtual void ProjectDelta(int vertex, Vector &dofs) const;
};


class H1Pos_QuadrilateralElement : public PositiveTensorFiniteElement
{
private:
#ifndef MFEM_THREAD_SAFE
   // See comment in H1Pos_SegmentElement
   mutable Vector shape_x, shape_y, dshape_x, dshape_y;
#endif

public:
   H1Pos_QuadrilateralElement(const int p);
   virtual void CalcShape(const IntegrationPoint &ip, Vector &shape) const;
   virtual void CalcDShape(const IntegrationPoint &ip,
                           DenseMatrix &dshape) const;
   virtual void ProjectDelta(int vertex, Vector &dofs) const;
};


class H1Pos_HexahedronElement : public PositiveTensorFiniteElement
{
private:
#ifndef MFEM_THREAD_SAFE
   // See comment in H1Pos_SegementElement.
   mutable Vector shape_x, shape_y, shape_z, dshape_x, dshape_y, dshape_z;
#endif

public:
   H1Pos_HexahedronElement(const int p);
   virtual void CalcShape(const IntegrationPoint &ip, Vector &shape) const;
   virtual void CalcDShape(const IntegrationPoint &ip,
                           DenseMatrix &dshape) const;
   virtual void ProjectDelta(int vertex, Vector &dofs) const;
};


class H1_TriangleElement : public NodalFiniteElement
{
private:
#ifndef MFEM_THREAD_SAFE
   mutable Vector shape_x, shape_y, shape_l, dshape_x, dshape_y, dshape_l, u;
   mutable DenseMatrix du;
#endif
   DenseMatrixInverse Ti;

public:
   H1_TriangleElement(const int p, const int btype = BasisType::GaussLobatto);
   virtual void CalcShape(const IntegrationPoint &ip, Vector &shape) const;
   virtual void CalcDShape(const IntegrationPoint &ip,
                           DenseMatrix &dshape) const;
};


class H1_TetrahedronElement : public NodalFiniteElement
{
private:
#ifndef MFEM_THREAD_SAFE
   mutable Vector shape_x, shape_y, shape_z, shape_l;
   mutable Vector dshape_x, dshape_y, dshape_z, dshape_l, u;
   mutable DenseMatrix du;
#endif
   DenseMatrixInverse Ti;

public:
   H1_TetrahedronElement(const int p,
                         const int btype = BasisType::GaussLobatto);
   virtual void CalcShape(const IntegrationPoint &ip, Vector &shape) const;
   virtual void CalcDShape(const IntegrationPoint &ip,
                           DenseMatrix &dshape) const;
};


class H1Pos_TriangleElement : public PositiveFiniteElement
{
protected:
#ifndef MFEM_THREAD_SAFE
   mutable Vector m_shape, dshape_1d;
   mutable DenseMatrix m_dshape;
#endif
   Array<int> dof_map;

public:
   H1Pos_TriangleElement(const int p);

   // The size of shape is (p+1)(p+2)/2 (dof).
   static void CalcShape(const int p, const double x, const double y,
                         double *shape);

   // The size of dshape_1d is p+1; the size of dshape is (dof x dim).
   static void CalcDShape(const int p, const double x, const double y,
                          double *dshape_1d, double *dshape);

   virtual void CalcShape(const IntegrationPoint &ip, Vector &shape) const;
   virtual void CalcDShape(const IntegrationPoint &ip,
                           DenseMatrix &dshape) const;
};


class H1Pos_TetrahedronElement : public PositiveFiniteElement
{
protected:
#ifndef MFEM_THREAD_SAFE
   mutable Vector m_shape, dshape_1d;
   mutable DenseMatrix m_dshape;
#endif
   Array<int> dof_map;

public:
   H1Pos_TetrahedronElement(const int p);

   // The size of shape is (p+1)(p+2)(p+3)/6 (dof).
   static void CalcShape(const int p, const double x, const double y,
                         const double z, double *shape);

   // The size of dshape_1d is p+1; the size of dshape is (dof x dim).
   static void CalcDShape(const int p, const double x, const double y,
                          const double z, double *dshape_1d, double *dshape);

   virtual void CalcShape(const IntegrationPoint &ip, Vector &shape) const;
   virtual void CalcDShape(const IntegrationPoint &ip,
                           DenseMatrix &dshape) const;
};


class L2_SegmentElement : public NodalTensorFiniteElement
{
private:
#ifndef MFEM_THREAD_SAFE
   mutable Vector shape_x, dshape_x;
#endif

public:
   L2_SegmentElement(const int p, const int btype = BasisType::GaussLegendre);
   virtual void CalcShape(const IntegrationPoint &ip, Vector &shape) const;
   virtual void CalcDShape(const IntegrationPoint &ip,
                           DenseMatrix &dshape) const;
   virtual void ProjectDelta(int vertex, Vector &dofs) const;
};


class L2Pos_SegmentElement : public PositiveTensorFiniteElement
{
private:
#ifndef MFEM_THREAD_SAFE
   mutable Vector shape_x, dshape_x;
#endif

public:
   L2Pos_SegmentElement(const int p);
   virtual void CalcShape(const IntegrationPoint &ip, Vector &shape) const;
   virtual void CalcDShape(const IntegrationPoint &ip,
                           DenseMatrix &dshape) const;
   virtual void ProjectDelta(int vertex, Vector &dofs) const;
};


class L2_QuadrilateralElement : public NodalTensorFiniteElement
{
private:
#ifndef MFEM_THREAD_SAFE
   mutable Vector shape_x, shape_y, dshape_x, dshape_y;
#endif

public:
   L2_QuadrilateralElement(const int p,
                           const int btype = BasisType::GaussLegendre);
   virtual void CalcShape(const IntegrationPoint &ip, Vector &shape) const;
   virtual void CalcDShape(const IntegrationPoint &ip,
                           DenseMatrix &dshape) const;
   virtual void ProjectDelta(int vertex, Vector &dofs) const;
   virtual void ProjectCurl(const FiniteElement &fe,
                            ElementTransformation &Trans,
                            DenseMatrix &curl) const
   { ProjectCurl_2D(fe, Trans, curl); }
};


class L2Pos_QuadrilateralElement : public PositiveTensorFiniteElement
{
private:
#ifndef MFEM_THREAD_SAFE
   mutable Vector shape_x, shape_y, dshape_x, dshape_y;
#endif

public:
   L2Pos_QuadrilateralElement(const int p);
   virtual void CalcShape(const IntegrationPoint &ip, Vector &shape) const;
   virtual void CalcDShape(const IntegrationPoint &ip,
                           DenseMatrix &dshape) const;
   virtual void ProjectDelta(int vertex, Vector &dofs) const;
};


class L2_HexahedronElement : public NodalTensorFiniteElement
{
private:
#ifndef MFEM_THREAD_SAFE
   mutable Vector shape_x, shape_y, shape_z, dshape_x, dshape_y, dshape_z;
#endif

public:
   L2_HexahedronElement(const int p,
                        const int btype = BasisType::GaussLegendre);
   virtual void CalcShape(const IntegrationPoint &ip, Vector &shape) const;
   virtual void CalcDShape(const IntegrationPoint &ip,
                           DenseMatrix &dshape) const;
   virtual void ProjectDelta(int vertex, Vector &dofs) const;
};


class L2Pos_HexahedronElement : public PositiveTensorFiniteElement
{
private:
#ifndef MFEM_THREAD_SAFE
   mutable Vector shape_x, shape_y, shape_z, dshape_x, dshape_y, dshape_z;
#endif

public:
   L2Pos_HexahedronElement(const int p);
   virtual void CalcShape(const IntegrationPoint &ip, Vector &shape) const;
   virtual void CalcDShape(const IntegrationPoint &ip,
                           DenseMatrix &dshape) const;
   virtual void ProjectDelta(int vertex, Vector &dofs) const;
};


class L2_TriangleElement : public NodalFiniteElement
{
private:
#ifndef MFEM_THREAD_SAFE
   mutable Vector shape_x, shape_y, shape_l, dshape_x, dshape_y, dshape_l, u;
   mutable DenseMatrix du;
#endif
   DenseMatrixInverse Ti;

public:
   L2_TriangleElement(const int p,
                      const int btype = BasisType::GaussLegendre);
   virtual void CalcShape(const IntegrationPoint &ip, Vector &shape) const;
   virtual void CalcDShape(const IntegrationPoint &ip,
                           DenseMatrix &dshape) const;
   virtual void ProjectDelta(int vertex, Vector &dofs) const;
   virtual void ProjectCurl(const FiniteElement &fe,
                            ElementTransformation &Trans,
                            DenseMatrix &curl) const
   { ProjectCurl_2D(fe, Trans, curl); }
};


class L2Pos_TriangleElement : public PositiveFiniteElement
{
private:
#ifndef MFEM_THREAD_SAFE
   mutable Vector dshape_1d;
#endif

public:
   L2Pos_TriangleElement(const int p);
   virtual void CalcShape(const IntegrationPoint &ip, Vector &shape) const;
   virtual void CalcDShape(const IntegrationPoint &ip,
                           DenseMatrix &dshape) const;
   virtual void ProjectDelta(int vertex, Vector &dofs) const;
};


class L2_TetrahedronElement : public NodalFiniteElement
{
private:
#ifndef MFEM_THREAD_SAFE
   mutable Vector shape_x, shape_y, shape_z, shape_l;
   mutable Vector dshape_x, dshape_y, dshape_z, dshape_l, u;
   mutable DenseMatrix du;
#endif
   DenseMatrixInverse Ti;

public:
   L2_TetrahedronElement(const int p,
                         const int btype = BasisType::GaussLegendre);
   virtual void CalcShape(const IntegrationPoint &ip, Vector &shape) const;
   virtual void CalcDShape(const IntegrationPoint &ip,
                           DenseMatrix &dshape) const;
   virtual void ProjectDelta(int vertex, Vector &dofs) const;
};


class L2Pos_TetrahedronElement : public PositiveFiniteElement
{
private:
#ifndef MFEM_THREAD_SAFE
   mutable Vector dshape_1d;
#endif

public:
   L2Pos_TetrahedronElement(const int p);
   virtual void CalcShape(const IntegrationPoint &ip, Vector &shape) const;
   virtual void CalcDShape(const IntegrationPoint &ip,
                           DenseMatrix &dshape) const;
   virtual void ProjectDelta(int vertex, Vector &dofs) const;
};


class RT_QuadrilateralElement : public VectorFiniteElement
{
private:
   static const double nk[8];

   Poly_1D::Basis &cbasis1d, &obasis1d;
#ifndef MFEM_THREAD_SAFE
   mutable Vector shape_cx, shape_ox, shape_cy, shape_oy;
   mutable Vector dshape_cx, dshape_cy;
#endif
   Array<int> dof_map, dof2nk;

public:
   RT_QuadrilateralElement(const int p,
                           const int cb_type = BasisType::GaussLobatto,
                           const int ob_type = BasisType::GaussLegendre);
   virtual void CalcVShape(const IntegrationPoint &ip,
                           DenseMatrix &shape) const;
   virtual void CalcVShape(ElementTransformation &Trans,
                           DenseMatrix &shape) const
   { CalcVShape_RT(Trans, shape); }
   virtual void CalcDivShape(const IntegrationPoint &ip,
                             Vector &divshape) const;
   virtual void GetLocalInterpolation(ElementTransformation &Trans,
                                      DenseMatrix &I) const
   { LocalInterpolation_RT(nk, dof2nk, Trans, I); }
   using FiniteElement::Project;
   virtual void Project(VectorCoefficient &vc,
                        ElementTransformation &Trans, Vector &dofs) const
   { Project_RT(nk, dof2nk, vc, Trans, dofs); }
   virtual void ProjectMatrixCoefficient(
      MatrixCoefficient &mc, ElementTransformation &T, Vector &dofs) const
   { ProjectMatrixCoefficient_RT(nk, dof2nk, mc, T, dofs); }
   virtual void Project(const FiniteElement &fe, ElementTransformation &Trans,
                        DenseMatrix &I) const
   { Project_RT(nk, dof2nk, fe, Trans, I); }
   // Gradient + rotation = Curl: H1 -> H(div)
   virtual void ProjectGrad(const FiniteElement &fe,
                            ElementTransformation &Trans,
                            DenseMatrix &grad) const
   { ProjectGrad_RT(nk, dof2nk, fe, Trans, grad); }
   // Curl = Gradient + rotation: H1 -> H(div)
   virtual void ProjectCurl(const FiniteElement &fe,
                            ElementTransformation &Trans,
                            DenseMatrix &curl) const
   { ProjectGrad_RT(nk, dof2nk, fe, Trans, curl); }
};


class RT_HexahedronElement : public VectorFiniteElement
{
   static const double nk[18];

   Poly_1D::Basis &cbasis1d, &obasis1d;
#ifndef MFEM_THREAD_SAFE
   mutable Vector shape_cx, shape_ox, shape_cy, shape_oy, shape_cz, shape_oz;
   mutable Vector dshape_cx, dshape_cy, dshape_cz;
#endif
   Array<int> dof_map, dof2nk;

public:
   RT_HexahedronElement(const int p,
                        const int cb_type = BasisType::GaussLobatto,
                        const int ob_type = BasisType::GaussLegendre);

   virtual void CalcVShape(const IntegrationPoint &ip,
                           DenseMatrix &shape) const;
   virtual void CalcVShape(ElementTransformation &Trans,
                           DenseMatrix &shape) const
   { CalcVShape_RT(Trans, shape); }
   virtual void CalcDivShape(const IntegrationPoint &ip,
                             Vector &divshape) const;
   virtual void GetLocalInterpolation(ElementTransformation &Trans,
                                      DenseMatrix &I) const
   { LocalInterpolation_RT(nk, dof2nk, Trans, I); }
   using FiniteElement::Project;
   virtual void Project(VectorCoefficient &vc,
                        ElementTransformation &Trans, Vector &dofs) const
   { Project_RT(nk, dof2nk, vc, Trans, dofs); }
   virtual void ProjectMatrixCoefficient(
      MatrixCoefficient &mc, ElementTransformation &T, Vector &dofs) const
   { ProjectMatrixCoefficient_RT(nk, dof2nk, mc, T, dofs); }
   virtual void Project(const FiniteElement &fe, ElementTransformation &Trans,
                        DenseMatrix &I) const
   { Project_RT(nk, dof2nk, fe, Trans, I); }
   virtual void ProjectCurl(const FiniteElement &fe,
                            ElementTransformation &Trans,
                            DenseMatrix &curl) const
   { ProjectCurl_RT(nk, dof2nk, fe, Trans, curl); }
};


class RT_TriangleElement : public VectorFiniteElement
{
   static const double nk[6], c;

#ifndef MFEM_THREAD_SAFE
   mutable Vector shape_x, shape_y, shape_l;
   mutable Vector dshape_x, dshape_y, dshape_l;
   mutable DenseMatrix u;
   mutable Vector divu;
#endif
   Array<int> dof2nk;
   DenseMatrixInverse Ti;

public:
   RT_TriangleElement(const int p);
   virtual void CalcVShape(const IntegrationPoint &ip,
                           DenseMatrix &shape) const;
   virtual void CalcVShape(ElementTransformation &Trans,
                           DenseMatrix &shape) const
   { CalcVShape_RT(Trans, shape); }
   virtual void CalcDivShape(const IntegrationPoint &ip,
                             Vector &divshape) const;
   virtual void GetLocalInterpolation(ElementTransformation &Trans,
                                      DenseMatrix &I) const
   { LocalInterpolation_RT(nk, dof2nk, Trans, I); }
   using FiniteElement::Project;
   virtual void Project(VectorCoefficient &vc,
                        ElementTransformation &Trans, Vector &dofs) const
   { Project_RT(nk, dof2nk, vc, Trans, dofs); }
   virtual void ProjectMatrixCoefficient(
      MatrixCoefficient &mc, ElementTransformation &T, Vector &dofs) const
   { ProjectMatrixCoefficient_RT(nk, dof2nk, mc, T, dofs); }
   virtual void Project(const FiniteElement &fe, ElementTransformation &Trans,
                        DenseMatrix &I) const
   { Project_RT(nk, dof2nk, fe, Trans, I); }
   // Gradient + rotation = Curl: H1 -> H(div)
   virtual void ProjectGrad(const FiniteElement &fe,
                            ElementTransformation &Trans,
                            DenseMatrix &grad) const
   { ProjectGrad_RT(nk, dof2nk, fe, Trans, grad); }
   // Curl = Gradient + rotation: H1 -> H(div)
   virtual void ProjectCurl(const FiniteElement &fe,
                            ElementTransformation &Trans,
                            DenseMatrix &curl) const
   { ProjectGrad_RT(nk, dof2nk, fe, Trans, curl); }
};


class RT_TetrahedronElement : public VectorFiniteElement
{
   static const double nk[12], c;

#ifndef MFEM_THREAD_SAFE
   mutable Vector shape_x, shape_y, shape_z, shape_l;
   mutable Vector dshape_x, dshape_y, dshape_z, dshape_l;
   mutable DenseMatrix u;
   mutable Vector divu;
#endif
   Array<int> dof2nk;
   DenseMatrixInverse Ti;

public:
   RT_TetrahedronElement(const int p);
   virtual void CalcVShape(const IntegrationPoint &ip,
                           DenseMatrix &shape) const;
   virtual void CalcVShape(ElementTransformation &Trans,
                           DenseMatrix &shape) const
   { CalcVShape_RT(Trans, shape); }
   virtual void CalcDivShape(const IntegrationPoint &ip,
                             Vector &divshape) const;
   virtual void GetLocalInterpolation(ElementTransformation &Trans,
                                      DenseMatrix &I) const
   { LocalInterpolation_RT(nk, dof2nk, Trans, I); }
   using FiniteElement::Project;
   virtual void Project(VectorCoefficient &vc,
                        ElementTransformation &Trans, Vector &dofs) const
   { Project_RT(nk, dof2nk, vc, Trans, dofs); }
   virtual void ProjectMatrixCoefficient(
      MatrixCoefficient &mc, ElementTransformation &T, Vector &dofs) const
   { ProjectMatrixCoefficient_RT(nk, dof2nk, mc, T, dofs); }
   virtual void Project(const FiniteElement &fe, ElementTransformation &Trans,
                        DenseMatrix &I) const
   { Project_RT(nk, dof2nk, fe, Trans, I); }
   virtual void ProjectCurl(const FiniteElement &fe,
                            ElementTransformation &Trans,
                            DenseMatrix &curl) const
   { ProjectCurl_RT(nk, dof2nk, fe, Trans, curl); }
};


class ND_HexahedronElement : public VectorFiniteElement
{
   static const double tk[18];

   Poly_1D::Basis &cbasis1d, &obasis1d;
#ifndef MFEM_THREAD_SAFE
   mutable Vector shape_cx, shape_ox, shape_cy, shape_oy, shape_cz, shape_oz;
   mutable Vector dshape_cx, dshape_cy, dshape_cz;
#endif
   Array<int> dof_map, dof2tk;

public:
   ND_HexahedronElement(const int p,
                        const int cb_type = BasisType::GaussLobatto,
                        const int ob_type = BasisType::GaussLegendre);

   virtual void CalcVShape(const IntegrationPoint &ip,
                           DenseMatrix &shape) const;

   virtual void CalcVShape(ElementTransformation &Trans,
                           DenseMatrix &shape) const
   { CalcVShape_ND(Trans, shape); }

   virtual void CalcCurlShape(const IntegrationPoint &ip,
                              DenseMatrix &curl_shape) const;

   virtual void GetLocalInterpolation(ElementTransformation &Trans,
                                      DenseMatrix &I) const
   { LocalInterpolation_ND(tk, dof2tk, Trans, I); }

   using FiniteElement::Project;

   virtual void Project(VectorCoefficient &vc,
                        ElementTransformation &Trans, Vector &dofs) const
   { Project_ND(tk, dof2tk, vc, Trans, dofs); }

   virtual void ProjectMatrixCoefficient(
      MatrixCoefficient &mc, ElementTransformation &T, Vector &dofs) const
   { ProjectMatrixCoefficient_ND(tk, dof2tk, mc, T, dofs); }

   virtual void Project(const FiniteElement &fe,
                        ElementTransformation &Trans,
                        DenseMatrix &I) const
   { Project_ND(tk, dof2tk, fe, Trans, I); }

   virtual void ProjectGrad(const FiniteElement &fe,
                            ElementTransformation &Trans,
                            DenseMatrix &grad) const
   { ProjectGrad_ND(tk, dof2tk, fe, Trans, grad); }

   virtual void ProjectCurl(const FiniteElement &fe,
                            ElementTransformation &Trans,
                            DenseMatrix &curl) const
   { ProjectCurl_ND(tk, dof2tk, fe, Trans, curl); }
};


class ND_QuadrilateralElement : public VectorFiniteElement
{
   static const double tk[8];

   Poly_1D::Basis &cbasis1d, &obasis1d;
#ifndef MFEM_THREAD_SAFE
   mutable Vector shape_cx, shape_ox, shape_cy, shape_oy;
   mutable Vector dshape_cx, dshape_cy;
#endif
   Array<int> dof_map, dof2tk;

public:
   ND_QuadrilateralElement(const int p,
                           const int cb_type = BasisType::GaussLobatto,
                           const int ob_type = BasisType::GaussLegendre);
   virtual void CalcVShape(const IntegrationPoint &ip,
                           DenseMatrix &shape) const;
   virtual void CalcVShape(ElementTransformation &Trans,
                           DenseMatrix &shape) const
   { CalcVShape_ND(Trans, shape); }
   virtual void CalcCurlShape(const IntegrationPoint &ip,
                              DenseMatrix &curl_shape) const;
   virtual void GetLocalInterpolation(ElementTransformation &Trans,
                                      DenseMatrix &I) const
   { LocalInterpolation_ND(tk, dof2tk, Trans, I); }
   using FiniteElement::Project;
   virtual void Project(VectorCoefficient &vc,
                        ElementTransformation &Trans, Vector &dofs) const
   { Project_ND(tk, dof2tk, vc, Trans, dofs); }
   virtual void ProjectMatrixCoefficient(
      MatrixCoefficient &mc, ElementTransformation &T, Vector &dofs) const
   { ProjectMatrixCoefficient_ND(tk, dof2tk, mc, T, dofs); }
   virtual void Project(const FiniteElement &fe,
                        ElementTransformation &Trans,
                        DenseMatrix &I) const
   { Project_ND(tk, dof2tk, fe, Trans, I); }
   virtual void ProjectGrad(const FiniteElement &fe,
                            ElementTransformation &Trans,
                            DenseMatrix &grad) const
   { ProjectGrad_ND(tk, dof2tk, fe, Trans, grad); }
};


class ND_TetrahedronElement : public VectorFiniteElement
{
   static const double tk[18], c;

#ifndef MFEM_THREAD_SAFE
   mutable Vector shape_x, shape_y, shape_z, shape_l;
   mutable Vector dshape_x, dshape_y, dshape_z, dshape_l;
   mutable DenseMatrix u;
#endif
   Array<int> dof2tk;
   DenseMatrixInverse Ti;

public:
   ND_TetrahedronElement(const int p);
   virtual void CalcVShape(const IntegrationPoint &ip,
                           DenseMatrix &shape) const;
   virtual void CalcVShape(ElementTransformation &Trans,
                           DenseMatrix &shape) const
   { CalcVShape_ND(Trans, shape); }
   virtual void CalcCurlShape(const IntegrationPoint &ip,
                              DenseMatrix &curl_shape) const;
   virtual void GetLocalInterpolation(ElementTransformation &Trans,
                                      DenseMatrix &I) const
   { LocalInterpolation_ND(tk, dof2tk, Trans, I); }
   using FiniteElement::Project;
   virtual void Project(VectorCoefficient &vc,
                        ElementTransformation &Trans, Vector &dofs) const
   { Project_ND(tk, dof2tk, vc, Trans, dofs); }
   virtual void ProjectMatrixCoefficient(
      MatrixCoefficient &mc, ElementTransformation &T, Vector &dofs) const
   { ProjectMatrixCoefficient_ND(tk, dof2tk, mc, T, dofs); }
   virtual void Project(const FiniteElement &fe,
                        ElementTransformation &Trans,
                        DenseMatrix &I) const
   { Project_ND(tk, dof2tk, fe, Trans, I); }
   virtual void ProjectGrad(const FiniteElement &fe,
                            ElementTransformation &Trans,
                            DenseMatrix &grad) const
   { ProjectGrad_ND(tk, dof2tk, fe, Trans, grad); }

   virtual void ProjectCurl(const FiniteElement &fe,
                            ElementTransformation &Trans,
                            DenseMatrix &curl) const
   { ProjectCurl_ND(tk, dof2tk, fe, Trans, curl); }
};

class ND_TriangleElement : public VectorFiniteElement
{
   static const double tk[8], c;

#ifndef MFEM_THREAD_SAFE
   mutable Vector shape_x, shape_y, shape_l;
   mutable Vector dshape_x, dshape_y, dshape_l;
   mutable DenseMatrix u;
   mutable Vector curlu;
#endif
   Array<int> dof2tk;
   DenseMatrixInverse Ti;

public:
   ND_TriangleElement(const int p);
   virtual void CalcVShape(const IntegrationPoint &ip,
                           DenseMatrix &shape) const;
   virtual void CalcVShape(ElementTransformation &Trans,
                           DenseMatrix &shape) const
   { CalcVShape_ND(Trans, shape); }
   virtual void CalcCurlShape(const IntegrationPoint &ip,
                              DenseMatrix &curl_shape) const;
   virtual void GetLocalInterpolation(ElementTransformation &Trans,
                                      DenseMatrix &I) const
   { LocalInterpolation_ND(tk, dof2tk, Trans, I); }
   using FiniteElement::Project;
   virtual void Project(VectorCoefficient &vc,
                        ElementTransformation &Trans, Vector &dofs) const
   { Project_ND(tk, dof2tk, vc, Trans, dofs); }
   virtual void ProjectMatrixCoefficient(
      MatrixCoefficient &mc, ElementTransformation &T, Vector &dofs) const
   { ProjectMatrixCoefficient_ND(tk, dof2tk, mc, T, dofs); }
   virtual void Project(const FiniteElement &fe,
                        ElementTransformation &Trans,
                        DenseMatrix &I) const
   { Project_ND(tk, dof2tk, fe, Trans, I); }
   virtual void ProjectGrad(const FiniteElement &fe,
                            ElementTransformation &Trans,
                            DenseMatrix &grad) const
   { ProjectGrad_ND(tk, dof2tk, fe, Trans, grad); }
};


class ND_SegmentElement : public VectorFiniteElement
{
   static const double tk[1];

   Poly_1D::Basis &obasis1d;
   Array<int> dof2tk;

public:
   ND_SegmentElement(const int p, const int ob_type = BasisType::GaussLegendre);
   virtual void CalcShape(const IntegrationPoint &ip, Vector &shape) const
   { obasis1d.Eval(ip.x, shape); }
   virtual void CalcVShape(const IntegrationPoint &ip,
                           DenseMatrix &shape) const;
   virtual void CalcVShape(ElementTransformation &Trans,
                           DenseMatrix &shape) const
   { CalcVShape_ND(Trans, shape); }
   // virtual void CalcCurlShape(const IntegrationPoint &ip,
   //                            DenseMatrix &curl_shape) const;
   virtual void GetLocalInterpolation(ElementTransformation &Trans,
                                      DenseMatrix &I) const
   { LocalInterpolation_ND(tk, dof2tk, Trans, I); }
   using FiniteElement::Project;
   virtual void Project(VectorCoefficient &vc,
                        ElementTransformation &Trans, Vector &dofs) const
   { Project_ND(tk, dof2tk, vc, Trans, dofs); }
   virtual void ProjectMatrixCoefficient(
      MatrixCoefficient &mc, ElementTransformation &T, Vector &dofs) const
   { ProjectMatrixCoefficient_ND(tk, dof2tk, mc, T, dofs); }
   virtual void Project(const FiniteElement &fe,
                        ElementTransformation &Trans,
                        DenseMatrix &I) const
   { Project_ND(tk, dof2tk, fe, Trans, I); }
   virtual void ProjectGrad(const FiniteElement &fe,
                            ElementTransformation &Trans,
                            DenseMatrix &grad) const
   { ProjectGrad_ND(tk, dof2tk, fe, Trans, grad); }
};


class NURBSFiniteElement : public ScalarFiniteElement
{
protected:
   mutable Array <const KnotVector*> kv;
   mutable const int *ijk;
   mutable int patch, elem;
   mutable Vector weights;

public:
   NURBSFiniteElement(int D, int G, int Do, int O, int F)
      : ScalarFiniteElement(D, G, Do, O, F)
   {
      ijk = NULL;
      patch = elem = -1;
      kv.SetSize(Dim);
      weights.SetSize(Dof);
      weights = 1.0;
   }

   void                 Reset      ()         const { patch = elem = -1; }
   void                 SetIJK     (const int *IJK) const { ijk = IJK; }
   int                  GetPatch   ()         const { return patch; }
   void                 SetPatch   (int p)    const { patch = p; }
   int                  GetElement ()         const { return elem; }
   void                 SetElement (int e)    const { elem = e; }
   Array <const KnotVector*> &KnotVectors()   const { return kv; }
   Vector              &Weights    ()         const { return weights; }
   /// Update the NURBSFiniteElement according to the currently set knot vectors
   virtual void         SetOrder   ()         const { }
};

class NURBS1DFiniteElement : public NURBSFiniteElement
{
protected:
   mutable Vector shape_x;

public:
   NURBS1DFiniteElement(int p)
      : NURBSFiniteElement(1, Geometry::SEGMENT, p + 1, p, FunctionSpace::Qk),
        shape_x(p + 1) { }

   virtual void SetOrder() const;
   virtual void CalcShape(const IntegrationPoint &ip, Vector &shape) const;
   virtual void CalcDShape(const IntegrationPoint &ip,
                           DenseMatrix &dshape) const;
};

class NURBS2DFiniteElement : public NURBSFiniteElement
{
protected:
   mutable Vector u, shape_x, shape_y, dshape_x, dshape_y;

public:
   NURBS2DFiniteElement(int p)
      : NURBSFiniteElement(2, Geometry::SQUARE, (p + 1)*(p + 1), p,
                           FunctionSpace::Qk),
        u(Dof), shape_x(p + 1), shape_y(p + 1), dshape_x(p + 1), dshape_y(p + 1)
   { Orders[0] = Orders[1] = p; }

   NURBS2DFiniteElement(int px, int py)
      : NURBSFiniteElement(2, Geometry::SQUARE, (px + 1)*(py + 1),
                           std::max(px, py), FunctionSpace::Qk),
        u(Dof), shape_x(px + 1), shape_y(py + 1), dshape_x(px + 1),
        dshape_y(py + 1)
   { Orders[0] = px; Orders[1] = py; }

   virtual void SetOrder() const;
   virtual void CalcShape(const IntegrationPoint &ip, Vector &shape) const;
   virtual void CalcDShape(const IntegrationPoint &ip,
                           DenseMatrix &dshape) const;
};

class NURBS3DFiniteElement : public NURBSFiniteElement
{
protected:
   mutable Vector u, shape_x, shape_y, shape_z, dshape_x, dshape_y, dshape_z;

public:
   NURBS3DFiniteElement(int p)
      : NURBSFiniteElement(3, Geometry::CUBE, (p + 1)*(p + 1)*(p + 1), p,
                           FunctionSpace::Qk),
        u(Dof), shape_x(p + 1), shape_y(p + 1), shape_z(p + 1),
        dshape_x(p + 1), dshape_y(p + 1), dshape_z(p + 1)
   { Orders[0] = Orders[1] = Orders[2] = p; }

   NURBS3DFiniteElement(int px, int py, int pz)
      : NURBSFiniteElement(3, Geometry::CUBE, (px + 1)*(py + 1)*(pz + 1),
                           std::max(std::max(px,py),pz), FunctionSpace::Qk),
        u(Dof), shape_x(px + 1), shape_y(py + 1), shape_z(pz + 1),
        dshape_x(px + 1), dshape_y(py + 1), dshape_z(pz + 1)
   { Orders[0] = px; Orders[1] = py; Orders[2] = pz; }

   virtual void SetOrder() const;
   virtual void CalcShape(const IntegrationPoint &ip, Vector &shape) const;
   virtual void CalcDShape(const IntegrationPoint &ip,
                           DenseMatrix &dshape) const;
};

} // namespace mfem

#endif<|MERGE_RESOLUTION|>--- conflicted
+++ resolved
@@ -1610,9 +1610,6 @@
    Poly_1D::Basis &basis1d;
 
 public:
-<<<<<<< HEAD
-   TensorBasisElement(const int dims, const int p, const int btype);
-=======
    enum DofMapType
    {
       L2_DOF_MAP = 0,
@@ -1621,7 +1618,6 @@
 
    TensorBasisElement(const int dims, const int p, const int btype,
                       const DofMapType dmtype);
->>>>>>> 053480d4
 
    int GetBasisType() const { return b_type; }
 
@@ -1661,24 +1657,16 @@
    public TensorBasisElement
 {
 public:
-<<<<<<< HEAD
-   NodalTensorFiniteElement(const int dims, const int p, const int btype);
-=======
    NodalTensorFiniteElement(const int dims, const int p, const int btype,
                             const DofMapType dmtype);
->>>>>>> 053480d4
 };
 
 class PositiveTensorFiniteElement : public PositiveFiniteElement,
    public TensorBasisElement
 {
 public:
-<<<<<<< HEAD
-   PositiveTensorFiniteElement(const int dims, const int p);
-=======
    PositiveTensorFiniteElement(const int dims, const int p,
                                const DofMapType dmtype);
->>>>>>> 053480d4
 };
 
 class H1_SegmentElement : public NodalTensorFiniteElement
