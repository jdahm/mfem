# Copyright (c) 2010, Lawrence Livermore National Security, LLC. Produced at the
# Lawrence Livermore National Laboratory. LLNL-CODE-443211. All Rights reserved.
# See file COPYRIGHT for details.
#
# This file is part of the MFEM library. For more information and source code
# availability see http://mfem.org.
#
# MFEM is free software; you can redistribute it and/or modify it under the
# terms of the GNU Lesser General Public License (as published by the Free
# Software Foundation) version 2.1 dated February 1999.

# Use the MFEM build directory
MFEM_DIR ?= ../..
MFEM_BUILD_DIR ?= ../..
SRC = $(if $(MFEM_DIR:../..=),$(MFEM_DIR)/examples/sundials/,)
CONFIG_MK = $(MFEM_BUILD_DIR)/config/config.mk
TEST_MK = $(MFEM_DIR)/config/test.mk
# Use the MFEM install directory
# SRC = $(if $(MFEM_DIR),$(MFEM_DIR)/examples/sundials/,)
# MFEM_DIR = ../../mfem
# CONFIG_MK = $(MFEM_DIR)/config.mk
# TEST_MK = $(MFEM_DIR)/test.mk

MFEM_LIB_FILE = mfem_is_not_built
-include $(CONFIG_MK)

SEQ_EXAMPLES = ex9 ex10 ex16
<<<<<<< HEAD
PAR_EXAMPLES = ex9p ex10p
=======
PAR_EXAMPLES = ex9p ex10p ex16p
>>>>>>> 273afb61
ifeq ($(MFEM_USE_MPI),NO)
   EXAMPLES = $(SEQ_EXAMPLES)
else
   EXAMPLES = $(PAR_EXAMPLES) $(SEQ_EXAMPLES)
endif

.SUFFIXES:
.SUFFIXES: .o .cpp .mk
.PHONY: all clean clean-build clean-exec

# Remove built-in rule
%: %.cpp

# Replace the default implicit rule for *.cpp files
%: $(SRC)%.cpp $(MFEM_LIB_FILE) $(CONFIG_MK)
	$(MFEM_CXX) $(MFEM_FLAGS) $< -o $@ $(MFEM_LIBS)

all: $(EXAMPLES)

ifeq ($(MFEM_USE_SUNDIALS),NO)
$(EXAMPLES):
	$(error MFEM is not configured with SUNDIALS)
endif

MFEM_TESTS = EXAMPLES
include $(TEST_MK)

# Testing: Parallel vs. serial runs
RUN_MPI = $(MFEM_MPIEXEC) $(MFEM_MPIEXEC_NP) 4
SERIAL_NAME := Serial SUNDIALS example
PARALLEL_NAME := Parallel SUNDIALS example
%-test-par: %
	@$(call mfem-test,$<, $(RUN_MPI), $(PARALLEL_NAME))
%-test-seq: %
	@$(call mfem-test,$<,, $(SERIAL_NAME))

# Testing: Specific execution options:
# Example 9: test explicit CVODE time stepping
EX9_COMMON_ARGS := -m ../../data/periodic-hexagon.mesh -p 0 -s 11
EX9_ARGS  := $(EX9_COMMON_ARGS) -r  2 -dt 0.0018 -vs 25
EX9P_ARGS := $(EX9_COMMON_ARGS) -rp 1 -dt 0.0009 -vs 50
ex9-test-seq: ex9
	@$(call mfem-test,$<,, $(SERIAL_NAME),$(EX9_ARGS))
ex9p-test-par: ex9p
	@$(call mfem-test,$<, $(RUN_MPI), $(PARALLEL_NAME),$(EX9P_ARGS))
# Example 10: test implicit CVODE time stepping
EX10_COMMON_ARGS := -m ../../data/beam-quad.mesh -o 2 -s 5 -dt 0.15 -vs 10
EX10_ARGS  := $(EX10_COMMON_ARGS) -r  2
EX10P_ARGS := $(EX10_COMMON_ARGS) -rp 1
ex10-test-seq: ex10
	@$(call mfem-test,$<,, $(SERIAL_NAME),$(EX10_ARGS))
ex10p-test-par: ex10p
	@$(call mfem-test,$<, $(RUN_MPI), $(PARALLEL_NAME),$(EX10P_ARGS))

# Testing: "test" target and mfem-test* variables are defined in config/test.mk

# Generate an error message if the MFEM library is not built and exit
$(MFEM_LIB_FILE):
	$(error The MFEM library is not built)

clean: clean-build clean-exec

clean-build:
	rm -f *.o *~ $(SEQ_EXAMPLES) $(PAR_EXAMPLES)
	rm -rf *.dSYM *.TVD.*breakpoints

clean-exec:
	@rm -f ex9.mesh ex9-mesh.* ex9-init.* ex9-final.* Example9*
	@rm -f deformed.* velocity.* elastic_energy.*<|MERGE_RESOLUTION|>--- conflicted
+++ resolved
@@ -25,11 +25,7 @@
 -include $(CONFIG_MK)
 
 SEQ_EXAMPLES = ex9 ex10 ex16
-<<<<<<< HEAD
-PAR_EXAMPLES = ex9p ex10p
-=======
 PAR_EXAMPLES = ex9p ex10p ex16p
->>>>>>> 273afb61
 ifeq ($(MFEM_USE_MPI),NO)
    EXAMPLES = $(SEQ_EXAMPLES)
 else
